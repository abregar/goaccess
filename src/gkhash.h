/**
 *    ______      ___
 *   / ____/___  /   | _____________  __________
 *  / / __/ __ \/ /| |/ ___/ ___/ _ \/ ___/ ___/
 * / /_/ / /_/ / ___ / /__/ /__/  __(__  |__  )
 * \____/\____/_/  |_\___/\___/\___/____/____/
 *
 * The MIT License (MIT)
 * Copyright (c) 2009-2016 Gerardo Orellana <hello @ goaccess.io>
 *
 * Permission is hereby granted, free of charge, to any person obtaining a copy
 * of this software and associated documentation files (the "Software"), to deal
 * in the Software without restriction, including without limitation the rights
 * to use, copy, modify, merge, publish, distribute, sublicense, and/or sell
 * copies of the Software, and to permit persons to whom the Software is
 * furnished to do so, subject to the following conditions:
 *
 * The above copyright notice and this permission notice shall be included in all
 * copies or substantial portions of the Software.
 *
 * THE SOFTWARE IS PROVIDED "AS IS", WITHOUT WARRANTY OF ANY KIND, EXPRESS OR
 * IMPLIED, INCLUDING BUT NOT LIMITED TO THE WARRANTIES OF MERCHANTABILITY,
 * FITNESS FOR A PARTICULAR PURPOSE AND NONINFRINGEMENT. IN NO EVENT SHALL THE
 * AUTHORS OR COPYRIGHT HOLDERS BE LIABLE FOR ANY CLAIM, DAMAGES OR OTHER
 * LIABILITY, WHETHER IN AN ACTION OF CONTRACT, TORT OR OTHERWISE, ARISING FROM,
 * OUT OF OR IN CONNECTION WITH THE SOFTWARE OR THE USE OR OTHER DEALINGS IN THE
 * SOFTWARE.
 */

#ifndef GKHASH_H_INCLUDED
#define GKHASH_H_INCLUDED

#include <stdint.h>
#include "parser.h"
#include "gstorage.h"
#include "khash.h"

/* int keys, int payload */
KHASH_MAP_INIT_INT (ii32, int);
/* int keys, string payload */
KHASH_MAP_INIT_INT (is32, char *);
/* int keys, uint64_t payload */
KHASH_MAP_INIT_INT (iu64, uint64_t);
/* string keys, int payload */
KHASH_MAP_INIT_STR (si32, int);
/* string keys, string payload */
KHASH_MAP_INIT_STR (ss32, char *);
/* int keys, GSLList payload */
KHASH_MAP_INIT_INT (igsl, GSLList *);
/* string keys, uint64_t payload */
KHASH_MAP_INIT_STR (su64, uint64_t);

/* Metrics Storage */

/* Maps keys (string) to numeric values (integer).
 * This mitigates the issue of having multiple stores
 * with the same string key, and therefore, avoids unnecessary
 * memory usage (in most cases).
 *
 * HEAD|/index.php  -> 1
 * POST|/index.php  -> 2
 * Windows XP       -> 3
 * Ubuntu 10.10     -> 4
 * GET|Ubuntu 10.10 -> 5
 * Linux            -> 6
 * 26/Dec/2014      -> 7
 * Windows          -> 8
 */
/*khash_t(si32) MTRC_KEYMAP */

/* Maps integer keys of root elements from the keymap hash
 * to actual string values.
 *
 * 6 -> Linux
 * 8 -> Windows
 */
/*khash_t(is32) MTRC_ROOTMAP */

/* Maps integer keys of data elements from the keymap hash
 * to actual string values.
 *
 * 1 -> /index.php
 * 2 -> /index.php
 * 3 -> Windows XP
 * 4 -> Ubuntu 10.10
 * 5 -> Ubuntu 10.10
 * 7 -> 26/Dec/2014
 */
/*khash_t(is32) MTRC_DATAMAP */

/* Maps a string key made from the integer key of the
 * IP/date/UA and the integer key from the data field of
 * each module to numeric autoincremented values. e.g., "14"
 * => 1 -> unique visitor key (concatenated) with 4 -> data
 * key.
 *
 * "14" -> 1
 * "15" -> 2
 */
/*khash_t(si32) MTRC_UNIQMAP */

/* Maps integer key from the keymap hash to the number of
 * hits.
 *
 * 1 -> 10934
 * 2 -> 3231
 * 3 -> 500
 * 4 -> 201
 * 5 -> 206
 */
/*khash_t(ii32) MTRC_HITS */

/* Maps numeric keys made from the uniqmap store to autoincremented values
 * (counter).
 * 10 -> 100
 * 40 -> 56
 */
/*khash_t(ii32) MTRC_VISITORS */

/* Maps numeric data keys to bandwidth (in bytes).
 * 1 -> 1024
 * 2 -> 2048
 */
/*khash_t(iu64) MTRC_BW */

/* Maps numeric data keys to cumulative time served (in usecs/msecs).
 * 1 -> 187
 * 2 -> 208
 */
/*khash_t(iu64) MTRC_CUMTS */

/* Maps numeric data keys to max time served (in usecs/msecs).
 * 1 -> 1287
 * 2 -> 2308
 */
/*khash_t(iu64) MTRC_MAXTS */

/* Maps numeric data keys to string values.
 * 1 -> GET
 * 2 -> POST
 */
/*khash_t(is32) MTRC_METHODS */

/* Maps numeric data keys to string values.
 * 1 -> HTTP/1.1
 * 2 -> HTTP/1.0
 */
/*khash_t(is32) MTRC_PROTOCOLS */

/* Maps numeric unique user-agent keys to the
 * corresponding numeric value.
 * 1 -> 3
 * 2 -> 4
 */
/*khash_t(igsl) MTRC_AGENTS */

/* Enumerated Storage Metrics */
typedef enum GSMetricType_
{
  /* int key - int val */
  MTRC_TYPE_II32,
  /* int key - string val */
  MTRC_TYPE_IS32,
  /* int key - uint64_t val */
  MTRC_TYPE_IU64,
  /* string key - int val */
  MTRC_TYPE_SI32,
  /* string key - string val */
  MTRC_TYPE_SS32,
  /* int key - GSLList val */
  MTRC_TYPE_IGSL,
  /* string key - uint64_t val */
  MTRC_TYPE_SU64,
} GSMetricType;

typedef struct GKHashMetric_
{
  GSMetric metric;
  GSMetricType type;
  union
  {
    khash_t (ii32) * ii32;
    khash_t (is32) * is32;
    khash_t (iu64) * iu64;
    khash_t (si32) * si32;
    khash_t (ss32) * ss32;
    khash_t (igsl) * igsl;
    khash_t (su64) * su64;
  };
} GKHashMetric;

/* Data Storage per module */
typedef struct GKHashStorage_
{
  GModule module;
  GKHashMetric metrics[GSMTRC_TOTAL];
} GKHashStorage;

void free_storage (void);
void init_storage (void);

int ht_insert_agent_key (const char *key);
int ht_insert_agent_value (int key, const char *value);
int ht_insert_unique_key (const char *key);

int ht_insert_agent (GModule module, int key, int value);
int ht_insert_bw (GModule module, int key, uint64_t inc);
int ht_insert_cumts (GModule module, int key, uint64_t inc);
int ht_insert_datamap (GModule module, int key, const char *value);
int ht_insert_hits (GModule module, int key, int inc);
int ht_insert_hostname (const char *ip, const char *host);
int ht_insert_keymap (GModule module, const char *key);
int ht_insert_maxts (GModule module, int key, uint64_t value);
int ht_insert_method (GModule module, int key, const char *value);
int ht_insert_protocol (GModule module, int key, const char *value);
<<<<<<< HEAD
int ht_insert_agent (GModule module, int key, int value);
int ht_insert_hostname (const char *ip, const char *host);
int ht_insert_meta_data (GModule module, const char *key, uint64_t value);
=======
int ht_insert_root (GModule module, int key, int value);
int ht_insert_rootmap (GModule module, int key, const char *value);
int ht_insert_uniqmap (GModule module, const char *key);
int ht_insert_visitor (GModule module, int key, int inc);
>>>>>>> 7bbb7de5

uint32_t ht_get_size_datamap (GModule module);
uint32_t ht_get_size_uniqmap (GModule module);

char *ht_get_datamap (GModule module, int key);
char *ht_get_host_agent_val (int key);
char *ht_get_hostname (const char *host);
char *ht_get_method (GModule module, int key);
char *ht_get_protocol (GModule module, int key);
char *ht_get_root (GModule module, int key);
GSLList *ht_get_host_agent_list (GModule module, int key);
int ht_get_keymap (GModule module, const char *key);
int ht_get_uniqmap (GModule module, const char *key);
int ht_get_visitors (GModule module, int key);
uint64_t ht_get_bw (GModule module, int key);
uint64_t ht_get_cumts (GModule module, int key);
uint64_t ht_get_maxts (GModule module, int key);
<<<<<<< HEAD
uint64_t ht_get_meta_data (GModule module, const char *key);
GSLList *ht_get_host_agent_list (GModule module, int key);
void ht_get_hits_min_max (GModule module, int *min, int *max);
void ht_get_visitors_min_max (GModule module, int *min, int *max);
void ht_get_bw_min_max (GModule module, uint64_t * min, uint64_t * max);
void ht_get_cumts_min_max (GModule module, uint64_t * min, uint64_t * max);
void ht_get_maxts_min_max (GModule module, uint64_t * min, uint64_t * max);
=======
>>>>>>> 7bbb7de5

GRawData *parse_raw_data (GModule module);

#endif // for #ifndef GKHASH_H<|MERGE_RESOLUTION|>--- conflicted
+++ resolved
@@ -211,18 +211,13 @@
 int ht_insert_hostname (const char *ip, const char *host);
 int ht_insert_keymap (GModule module, const char *key);
 int ht_insert_maxts (GModule module, int key, uint64_t value);
+int ht_insert_meta_data (GModule module, const char *key, uint64_t value);
 int ht_insert_method (GModule module, int key, const char *value);
 int ht_insert_protocol (GModule module, int key, const char *value);
-<<<<<<< HEAD
-int ht_insert_agent (GModule module, int key, int value);
-int ht_insert_hostname (const char *ip, const char *host);
-int ht_insert_meta_data (GModule module, const char *key, uint64_t value);
-=======
 int ht_insert_root (GModule module, int key, int value);
 int ht_insert_rootmap (GModule module, int key, const char *value);
 int ht_insert_uniqmap (GModule module, const char *key);
 int ht_insert_visitor (GModule module, int key, int inc);
->>>>>>> 7bbb7de5
 
 uint32_t ht_get_size_datamap (GModule module);
 uint32_t ht_get_size_uniqmap (GModule module);
@@ -240,16 +235,12 @@
 uint64_t ht_get_bw (GModule module, int key);
 uint64_t ht_get_cumts (GModule module, int key);
 uint64_t ht_get_maxts (GModule module, int key);
-<<<<<<< HEAD
 uint64_t ht_get_meta_data (GModule module, const char *key);
-GSLList *ht_get_host_agent_list (GModule module, int key);
-void ht_get_hits_min_max (GModule module, int *min, int *max);
-void ht_get_visitors_min_max (GModule module, int *min, int *max);
 void ht_get_bw_min_max (GModule module, uint64_t * min, uint64_t * max);
 void ht_get_cumts_min_max (GModule module, uint64_t * min, uint64_t * max);
+void ht_get_hits_min_max (GModule module, int *min, int *max);
 void ht_get_maxts_min_max (GModule module, uint64_t * min, uint64_t * max);
-=======
->>>>>>> 7bbb7de5
+void ht_get_visitors_min_max (GModule module, int *min, int *max);
 
 GRawData *parse_raw_data (GModule module);
 
