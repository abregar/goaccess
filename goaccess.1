<<<<<<< HEAD
.TH goaccess 1 "MARCH 2017" Linux "User Manuals"
=======
.TH goaccess 1 "NOVEMBER 2018" Linux "User Manuals"
>>>>>>> af874a29
.SH NAME
goaccess \- fast web log analyzer and interactive viewer.
.SH SYNOPSIS
.LP
.B goaccess [filename] [options...] [-c][-M][-H][-q][-d][...]
.SH DESCRIPTION
.B goaccess
GoAccess is an open source real-time web log analyzer and interactive viewer
that runs in a
.I terminal
in *nix systems or through your
.I browser.
.P
It provides fast and valuable HTTP statistics for system administrators that
require a visual server report on the fly.
.P
GoAccess parses the specified web log file and outputs the data to the X
terminal. Features include:

.IP "General Statistics:"
This panel gives a summary of several metrics, such as the number of valid and
invalid requests, time taken to analyze the dataset, unique visitors, requested
files, static files (CSS, ICO, JPG, etc) HTTP referrers, 404s, size of the
parsed log file and bandwidth consumption.
.IP "Unique visitors"
This panel shows metrics such as hits, unique visitors and cumulative bandwidth
per date. HTTP requests containing the same IP, the same date, and the same
user agent are considered a unique visitor. By default, it includes web
crawlers/spiders.
.IP
Optionally, date specificity can be set to the hour level using
.I --date-spec=hr
which will display dates such as 05/Jun/2016:16. This is great if you want to
track your daily traffic at the hour level.
.IP "Requested files"
<<<<<<< HEAD
This panel displays the most requested files on your web server. It shows hits,
unique visitors, and percentage, along with the cumulative bandwidth, protocol,
and the request method used.
=======
This panel displays the most requested (non-static) files on your web server.
It shows hits, unique visitors, and percentage, along with the cumulative
bandwidth, protocol, and the request method used.
>>>>>>> af874a29
.IP "Requested static files"
Lists the most frequently static files such as: JPG, CSS, SWF, JS, GIF, and PNG
file types, along with the same metrics as the last panel. Additional static
files can be added to the configuration file.
.IP "404 or Not Found"
Displays the same metrics as the previous request panels, however, its data
contains all pages that were not found on the server, or commonly known as 404
status code.
.IP "Hosts"
This panel has detailed information on the hosts themselves. This is great for
spotting aggressive crawlers and identifying who's eating your bandwidth.

Expanding the panel can display more information such as host's reverse DNS
lookup result, country of origin and city. If the
.I -a
argument is enabled, a list of user agents can be displayed by selecting the
desired IP address, and then pressing ENTER.
.IP "Operating Systems"
This panel will report which operating system the host used when it hit the
server. It attempts to provide the most specific version of each operating
system.
.IP "Browsers"
This panel will report which browser the host used when it hit the server. It
attempts to provide the most specific version of each browser.
.IP "Visit Times"
This panel will display an hourly report. This option displays 24 data points,
one for each hour of the day.
.IP
Optionally, hour specificity can be set to the tenth of an hour level using
.I --hour-spec=min
which will display hours as 16:4 This is great if you want to spot peaks of
traffic on your server.
.IP "Virtual Hosts"
This panel will display all the different virtual hosts parsed from the access
log. This panel is displayed if
.I %v
is used within the log-format string.
.IP "Referrers URLs"
If the host in question accessed the site via another resource, or was
linked/diverted to you from another host, the URL they were referred from will
be provided in this panel. See `--ignore-panel` in your configuration file to
enable it.
.I disabled
by default.
.IP "Referring Sites"
This panel will display only the host part but not the whole URL. The URL where
the request came from.
.IP "Keyphrases"
It reports keyphrases used on Google search, Google cache, and Google translate
that have lead to your web server. At present, it only supports Google search
queries via HTTP. See `--ignore-panel` in your configuration file to enable it.
.I disabled
by default.
.IP "Geo Location"
Determines where an IP address is geographically located. Statistics are broken
down by continent and country. It needs to be compiled with GeoLocation
support.
.IP "HTTP Status Codes"
The values of the numeric status code to HTTP requests.
.IP "Remote User (HTTP authentication)"
This is the userid of the person requesting the document as determined by HTTP
authentication. If the document is not password protected, this part will be
"-" just like the previous one. This panel is not enabled unless
.I %e
is given within the log-format variable.
<<<<<<< HEAD
=======
.IP "Cache Status"
If you are using caching on your server, you may be at the point where you
want to know if your request is being cached and served from the cache.  This
panel shows the cache status of the object the server served. This panel is not
enabled unless
.I %C
is given within the log-format variable. The status can be either
 `MISS`, `BYPASS`, `EXPIRED`, `STALE`, `UPDATING`, `REVALIDATED` or `HIT`
>>>>>>> af874a29

.P
.I NOTE:
Optionally and if configured, all panels can display the average time taken to
serve the request.

.SH STORAGE
.P
There are three storage options that can be used with GoAccess. Choosing one
will depend on your environment and needs.
.TP
Default Hash Tables
In-memory storage provides better performance at the cost of limiting the
dataset size to the amount of available physical memory. By default GoAccess
uses in-memory hash tables. If your dataset can fit in memory, then this will
perform fine. It has very good memory usage and pretty good performance.
.TP
Tokyo Cabinet On-Disk B+ Tree
Use this storage method for large datasets where it is not possible to fit
everything in memory. The B+ tree database is slower than any of the hash
databases since data has to be committed to disk. However, using an SSD greatly
increases the performance. You may also use this storage method if you need
data persistence to quickly load statistics at a later date.
.TP
Tokyo Cabinet In-memory Hash Database
An alternative to the default hash tables. It uses generic typing and thus it's
performance in terms of memory and speed is average.
.SH CONFIGURATION
.P
Multiple options can be used to configure GoAccess. For a complete up-to-date
list of configure options, run
.I ./configure --help
.TP
\fB\-\-enable-debug
Compile with debugging symbols and turn off compiler optimizations.
.TP
\fB\-\-enable-utf8
Compile with wide character support. Ncursesw is required.
.TP
\fB\-\-enable-geoip=<legacy|mmdb>
Compile with GeoLocation support. MaxMind's GeoIP is required.
.I legacy
will utilize the original GeoIP databases.
.I mmdb
will utilize the enhanced GeoIP2 databases.
.TP
\fB\-\-enable-tcb=<memhash|btree>
Compile with Tokyo Cabinet storage support.
.I memhash
will utilize Tokyo Cabinet's on-memory hash database.
.I btree
will utilize Tokyo Cabinet's on-disk B+ Tree database.
.TP
\fB\-\-disable-zlib
Disable zlib compression on B+ Tree database.
.TP
\fB\-\-disable-bzip
Disable bzip2 compression on B+ Tree database.
.TP
\fB\-\-with-getline
Dynamically expands line buffer in order to parse full line requests instead of
using a fixed size buffer of 4096.
.TP
\fB\-\-with-openssl
Compile GoAccess with OpenSSL support for its WebSocket server.
.SH OPTIONS
.P
The following options can be supplied to the command or specified in the
configuration file. If specified in the configuration file, long options need
to be used without prepending -- and without using the equal sign =.
.SS
LOG/DATE/TIME FORMAT
.TP
\fB\-\-time-format=<timeformat>
The time-format variable followed by a space, specifies the log format time
containing either a name of a predefined format (see options below) or any
combination of regular characters and special format specifiers.
.IP
They all begin with a percentage (%) sign. See `man strftime`.
.I %T or %H:%M:%S.
.IP
Note that if a timestamp is given in microseconds,
.I %f
must be used as time-format
.TP
\fB\-\-date-format=<dateformat>
The date-format variable followed by a space, specifies the log format time
containing either a name of a predefined format (see options below) or any
combination of regular characters and special format specifiers.
.IP
They all begin with a percentage (%) sign. See `man strftime`.
.I %Y-%m-%d.
.IP
Note that if a timestamp is given in microseconds,
.I
%f
must be used as date-format
.TP
\fB\-\-log-format=<logformat>
The log-format variable followed by a space or
.I \\\\t
for tab-delimited, specifies the log format string.

Note that if there are spaces within the format, the string needs to be
enclosed in single/double quotes. Inner quotes need to be escaped.
.IP
In addition to specifying the raw log/date/time formats, for simplicity, any of
the following predefined log format names can be supplied to the
log/date/time-format variables. GoAccess can also handle one predefined name in
one variable and another predefined name in another variable.
.IP
  COMBINED     - Combined Log Format,
  VCOMBINED    - Combined Log Format with Virtual Host,
  COMMON       - Common Log Format,
  VCOMMON      - Common Log Format with Virtual Host,
  W3C          - W3C Extended Log File Format,
  SQUID        - Native Squid Log Format,
  CLOUDFRONT   - Amazon CloudFront Web Distribution,
  CLOUDSTORAGE - Google Cloud Storage,
  AWSELB       - Amazon Elastic Load Balancing,
  AWSS3        - Amazon Simple Storage Service (S3)
.IP
.I Note:
Piping data into GoAccess won't prompt a log/date/time configuration dialog,
you will need to previously define it in your configuration file or in the
command line.
.SS
USER INTERFACE OPTIONS
.TP
\fB\-c \-\-config-dialog
Prompt log/time/date configuration window on program start. Only when curses is
initialized.
.TP
\fB\-i \-\-hl-header
Color highlight active terminal panel.
.TP
\fB\-m \-\-with-mouse
Enable mouse support on main terminal dashboard.
.TP
\fB\-\-\-color=<fg:bg[attrs, PANEL]>
Specify custom colors for the terminal output.

.I Color Syntax
  DEFINITION space/tab colorFG#:colorBG# [attributes,PANEL]

 FG# = foreground color [-1...255] (-1 = default term color)
 BG# = background color [-1...255] (-1 = default term color)

Optionally, it is possible to apply color attributes (multiple attributes are
comma separated), such as:
.I bold,
.I underline,
.I normal,
.I reverse,
.I blink

If desired, it is possible to apply custom colors per panel, that is, a metric
in the REQUESTS panel can be of color A, while the same metric in the BROWSERS
panel can be of color B.

.I Available color definitions:
  COLOR_MTRC_HITS
  COLOR_MTRC_VISITORS
  COLOR_MTRC_DATA
  COLOR_MTRC_BW
  COLOR_MTRC_AVGTS
  COLOR_MTRC_CUMTS
  COLOR_MTRC_MAXTS
  COLOR_MTRC_PROT
  COLOR_MTRC_MTHD
  COLOR_MTRC_HITS_PERC
  COLOR_MTRC_HITS_PERC_MAX
  COLOR_MTRC_VISITORS_PERC
  COLOR_MTRC_VISITORS_PERC_MAX
  COLOR_PANEL_COLS
  COLOR_BARS
  COLOR_ERROR
  COLOR_SELECTED
  COLOR_PANEL_ACTIVE
  COLOR_PANEL_HEADER
  COLOR_PANEL_DESC
  COLOR_OVERALL_LBLS
  COLOR_OVERALL_VALS
  COLOR_OVERALL_PATH
  COLOR_ACTIVE_LABEL
  COLOR_BG
  COLOR_DEFAULT
  COLOR_PROGRESS

See configuration file for a sample color scheme.
.TP
\fB\-\-color-scheme=<1|2|3>
Choose among color schemes.
.I 1
for the default grey scheme.
.I 2
for the green scheme.
.I 3
for the Monokai scheme (shown only if terminal supports 256 colors).
.TP
\fB\-\-crawlers-only
Parse and display only crawlers (bots).
.TP
\fB\-\-html-custom-css=<path/custom.css>
Specifies a custom CSS file path to load in the HTML report.
.TP
\fB\-\-html-custom-js=<path/custom.js>
Specifies a custom JS file path to load in the HTML report.
.TP
\fB\-\-html-report-title=<title>
Set HTML report page title and header.
.TP
\fB\-\-html-prefs=<JSON>
Set HTML report default preferences. Supply a valid JSON object containing the
HTML preferences.  It allows the ability to customize each panel plot. See
example below.
.IP
.I Note:
The JSON object passed needs to be a one line JSON string. For instance,
.IP
<<<<<<< HEAD
\-\-html-prefs='{"theme":"bright","perPage":5,"layout":"horizontal","showTables":true,"visitors":{"plot":{"chartType":"bar"}}}'
=======
.nf
\-\-html-prefs='{"theme":"bright","perPage":5,"layout":"horizontal","showTables":true,"visitors":{"plot":{"chartType":"bar"}}}'
.fi
>>>>>>> af874a29
.TP
\fB\-\-json-pretty-print
Format JSON output using tabs and newlines.
.IP
.I Note:
This is not recommended when outputting a real-time HTML report since the
WebSocket payload will much much larger.
.TP
\fB\-\-max-items=<number>
The maximum number of items to display per panel. The maximum can be a number
between 1 and n.
.IP
.I Note:
Only the CSV and JSON output allow a maximum number greater than the default
value of 366 (or 50 in the real-time HTML output) items per panel.
.TP
\fB\-\-no-color
Turn off colored output. This is the  default output on terminals that do not
support colors.
.TP
\fB\-\-no-column-names
Don't write column names in the terminal output. By default, it displays column
names for each available metric in every panel.
.TP
\fB\-\-no-csv-summary
Disable summary metrics on the CSV output.
.TP
\fB\-\-no-progress
Disable progress metrics [total requests/requests per second].
.TP
\fB\-\-no-tab-scroll
Disable scrolling through panels when TAB is pressed or when a panel is
selected using a numeric key.
.TP
\fB\-\-no-html-last-updated
Do not show the last updated field displayed in the HTML generated report.
.TP
\fB\-\-no-parsing-spinner
Do now show the progress metrics and parsing spinner.
.SS
SERVER OPTIONS
.TP
\fB\-\-addr
Specify IP address to bind the server to. Otherwise it binds to 0.0.0.0.
.IP
Usually there is no need to specify the address, unless you intentionally would
like to bind the server to a different address within your server.
.TP
\fB\-\-daemonize
Run GoAccess as daemon (only if \fB\-\-real-time-html enabled).
.IP
Note: It's important to make use of absolute paths across GoAccess'
configuration.
.TP
\fB\-\-origin=<url>
Ensure clients send the specified origin header upon the WebSocket handshake.
.TP
\fB\-\-pid-file=<path/goaccess.pid>
Write the daemon PID to a file when used along the --daemonize option.
.TP
\fB\-\-port=<port>
Specify the port to use. By default GoAccess' WebSocket server listens on port
7890.
.TP
\fB\-\-real-time-html
Enable real-time HTML output.
.IP
GoAccess uses its own WebSocket server to push the data from the server to the
client. See http://gwsocket.io for more details how the WebSocket server works.
.TP
\fB\-\-ws-url=<[scheme://]url[:port]>
URL to which the WebSocket server responds. This is the URL supplied to the
WebSocket constructor on the client side.
.IP
Optionally, it is possible to specify the WebSocket URI scheme, such as
.I ws://
or
.I wss://
for unencrypted and encrypted connections. e.g.,
.I
wss://goaccess.io
.IP
If GoAccess is running behind a proxy, you could set the client side to connect
to a different port by specifying the host followed by a colon and the port.
e.g.,
.I goaccess.io:9999
<<<<<<< HEAD
. e.g.,
=======
>>>>>>> af874a29
.IP
By default, it will attempt to connect to the generated report's hostname. If
GoAccess is running on a remote server, the host of the remote server should be
specified here. Also, make sure it is a valid host and NOT an http address.
.TP
\fB\-\-fifo-in=<path/file>
Creates a named pipe (FIFO) that reads from on the given path/file.
.TP
\fB\-\-fifo-out=<path/file>
Creates a named pipe (FIFO) that writes to the given path/file.
.TP
\fB\-\-ssl-cert=<cert.crt>
Path to TLS/SSL certificate. In order to enable TLS/SSL support, GoAccess
requires that \-\-ssl-cert and \-\-ssl-key are used.

Only if configured using --with-openssl
.TP
\fB\-\-ssl-key=<priv.key>
Path to TLS/SSL private key. In order to enable TLS/SSL support, GoAccess
requires that \-\-ssl-cert and \-\-ssl-key are used.

Only if configured using --with-openssl
.SS
FILE OPTIONS
.TP
\fB\-f \-\-log-file=<logfile>
Specify the path to the input log file. If set in the config file, it will take
priority over -f from the command line.
.TP
\fB\-S \-\-log-size=<bytes>
Specify the log size in bytes. This is useful when piping in logs for
processing in which the log size can be explicitly set.
<<<<<<< HEAD
.TP
\fB\-l \-\-debug-file=<debugfile>
Send all debug messages to the specified file.
.TP
=======
.TP
\fB\-l \-\-debug-file=<debugfile>
Send all debug messages to the specified file.
.TP
>>>>>>> af874a29
\fB\-p \-\-config-file=<configfile>
Specify a custom configuration file to use. If set, it will take priority over
the global configuration file (if any).
.TP
\fB\-\-invalid-requests=<filename>
Log invalid requests to the specified file.
.TP
\fB\-\-no-global-config
Do not load the global configuration file. This directory should normally be
/usr/local/etc, unless specified with
.I --sysconfdir=/dir.
See --dcf option for finding the default configuration file.
.SS
PARSE OPTIONS
.TP
\fB\-a \-\-agent-list
Enable a list of user-agents by host. For faster parsing, do not enable this
flag.
.TP
\fB\-d \-\-with-output-resolver
Enable IP resolver on HTML|JSON output.
.TP
\fB\-e \-\-exclude-ip=<IP|IP-range>
Exclude an IPv4 or IPv6 from being counted.
Ranges can be included as well using a dash in between the IPs (start-end).
.IP
.I Examples:
  exclude-ip 127.0.0.1
  exclude-ip 192.168.0.1-192.168.0.100
  exclude-ip ::1
  exclude-ip 0:0:0:0:0:ffff:808:804-0:0:0:0:0:ffff:808:808
<<<<<<< HEAD
.TP
\fB\-H \-\-http-protocol=<yes|no>
Set/unset HTTP request protocol. This will create a request key containing the
request protocol + the actual request.
.TP
=======
.TP
\fB\-H \-\-http-protocol=<yes|no>
Set/unset HTTP request protocol. This will create a request key containing the
request protocol + the actual request.
.TP
>>>>>>> af874a29
\fB\-M \-\-http-method=<yes|no>
Set/unset HTTP request method. This will create a request key containing the
request method + the actual request.
.TP
\fB\-o \-\-output=<path/file.[json|csv|html]>
Write output to stdout given one of the following files and the corresponding
extension for the output format:
.IP
  /path/file.csv  - Comma-separated values (CSV)
  /path/file.json - JSON (JavaScript Object Notation)
  /path/file.html - HTML
.TP
\fB\-q \-\-no-query-string
Ignore request's query string. i.e.,  www.google.com/page.htm?query =>
www.google.com/page.htm.
.IP
.I Note:
Removing the query string can greatly decrease memory consumption, especially
on timestamped requests.
.TP
\fB\-r \-\-no-term-resolver
Disable IP resolver on terminal output.
.TP
\fB\-\-444-as-404
Treat non-standard status code 444 as 404.
.TP
\fB\-\-4xx-to-unique-count
Add 4xx client errors to the unique visitors count.
.TP
\fB\-\-accumulated-time
Store accumulated processing time from parsing day-by-day logs.

Only if configured with --enable-tcb=btree
.TP
<<<<<<< HEAD
=======
\fB\-\-anonymize-ip
Anonymize the client IP address. The IP anonymization option sets the last
octet of IPv4 user IP addresses and the last 80 bits of IPv6 addresses to
zeros.
e.g., 192.168.20.100 => 192.168.20.0
e.g., 2a03:2880:2110:df07:face:b00c::1 => 2a03:2880:2110:df07::
.TP
>>>>>>> af874a29
\fB\-\-all-static-files
Include static files that contain a query string. e.g.,
/fonts/fontawesome-webfont.woff?v=4.0.3
.TP
<<<<<<< HEAD
=======
\fB\-\-browsers-file=<path>
Include an additional delimited list of browsers/crawlers/feeds etc.
See config/browsers.list for an example or
https://raw.githubusercontent.com/allinurl/goaccess/master/config/browsers.list
.TP
>>>>>>> af874a29
\fB\-\-date-spec=<date|hr>
Set the date specificity to either date (default) or hr to display hours
appended to the date.
.IP
This is used in the visitors panel. It's useful for tracking visitors at the
hour level. For instance, an hour specificity would yield to display traffic as
18/Dec/2010:19
.TP
\fB\-\-double-decode
Decode double-encoded values. This includes, user-agent, request, and referer.
.TP
\fB\-\-enable-panel=<PANEL>
Enable parsing and displaying the given panel.
.IP
.I Available panels:
  VISITORS
  REQUESTS
  REQUESTS_STATIC
  NOT_FOUND
  HOSTS
  OS
  BROWSERS
  VISIT_TIMES
  VIRTUAL_HOSTS
  REFERRERS
  REFERRING_SITES
  KEYPHRASES
  STATUS_CODES
  REMOTE_USER
  GEO_LOCATION
.TP
\fB\-\-hide-referer=<NEEDLE>
Hide a referer but still count it. Wild cards are allowed in the needle. i.e.,
*.bing.com.
.TP
\fB\-\-hour-spec=<hr|min>
Set the time specificity to either hour (default) or min to display the tenth
of an hour appended to the hour.
.IP
This is used in the time distribution panel. It's useful for tracking peaks of
traffic on your server at specific times.
.TP
\fB\-\-ignore-crawlers
Ignore crawlers from being counted.
.TP
\fB\-\-ignore-panel=<PANEL>
Ignore parsing and displaying the given panel.
.IP
.I Available panels:
  VISITORS
  REQUESTS
  REQUESTS_STATIC
  NOT_FOUND
  HOSTS
  OS
  BROWSERS
  VISIT_TIMES
  VIRTUAL_HOSTS
  REFERRERS
  REFERRING_SITES
  KEYPHRASES
  STATUS_CODES
  REMOTE_USER
.TP
\fB\-\-ignore-referer=<referer>
Ignore referers from being counted. Wildcards allowed. e.g.,
.I
*.domain.com
.I
ww?.domain.*
.TP
\fB\-\-ignore-status=<CODE>
Ignore parsing and displaying one or multiple status code(s). For multiple
status codes, use this option multiple times.
.TP
<<<<<<< HEAD
=======
\fB\-\-no-ip-validation
Disable client IP validation. Useful if IP addresses have been obfuscated before
being logged.
.TP
>>>>>>> af874a29
\fB\-\-num-tests=<number>
Number of lines from the access log to test against the provided log/date/time
format. By default, the parser is set to test 10 lines.  If set to 0, the parser
won't test any lines and will parse the whole access log. If a line matches the
given log/date/time format before it reaches
.I <number>,
the parser will consider the log to be valid, otherwise GoAccess will return
EXIT_FAILURE and display the relevant error messages.
.TP
\fB\-\-process-and-exit
Parse log and exit without outputting data. Useful if we are looking to only
add new data to the on-disk database without outputting to a file or a
terminal.
.TP
\fB\-\-real-os
Display real OS names. e.g, Windows XP, Snow Leopard.
.TP
\fB\-\-sort-panel=<PANEL,FIELD,ORDER>
Sort panel on initial load. Sort options are separated by comma. Options are in
the form: PANEL,METRIC,ORDER
.IP
.I Available metrics:
  BY_HITS     - Sort by hits
  BY_VISITORS - Sort by unique visitors
  BY_DATA     - Sort by data
  BY_BW       - Sort by bandwidth
  BY_AVGTS    - Sort by average time served
  BY_CUMTS    - Sort by cumulative time served
  BY_MAXTS    - Sort by maximum time served
  BY_PROT     - Sort by http protocol
  BY_MTHD     - Sort by http method
.IP
.I Available orders:
  ASC
  DESC
.TP
\fB\-\-static-file=<extension>
Add static file extension. e.g.:
.I .mp3
Extensions are case sensitive.
.SS
GEOLOCATION OPTIONS
.TP
\fB\-g \-\-std-geoip
Standard GeoIP database for less memory usage.
.TP
\fB\-\-geoip-database=<geofile>
Specify path to GeoIP database file. i.e., GeoLiteCity.dat.

If using GeoIP2, you will need to download the GeoLite2 City or Country
database from MaxMind.com and use the option --geoip-database to specify the
database. You can also get updated database files for GeoIP legacy, you can
find these as GeoLite Legacy Databases from MaxMind.com. IPv4 and IPv6 files
are supported as well. For updated DB URLs, please see the default GoAccess
configuration file.

.I Note:
--geoip-city-data is an alias of --geoip-database.
.SS
OTHER OPTIONS
.TP
\fB\-h \-\-help
The help.
.TP
\fB\-s \-\-storage
Display current storage method. i.e., B+ Tree, Hash.
.TP
\fB\-V \-\-version
Display version information and exit.
.TP
\fB\-\-dcf
Display the path of the default config file when `-p` is not used.
.SS
ON-DISK STORAGE OPTIONS
.TP
\fB\-\-keep-db-files
Persist parsed data into disk. If database files exist, files will be
overwritten. This should be set to the first dataset. Setting it to false will
delete all database files when exiting the program. See examples below.

Only if configured with --enable-tcb=btree
.TP
\fB\-\-load-from-disk
Load previously stored data from disk. If reading persisted data only, the
database files need to exist. See
.I keep-db-files
and examples below.

Only if configured with --enable-tcb=btree
.TP
\fB\-\-db-path=<dir>
Path where the on-disk database files are stored. The default value is the
.I /tmp/goaccess<PID>
directory (created on-demand).

Only if configured with --enable-tcb=btree
.TP
\fB\-\-xmmap=<num>
Set the size in bytes of the extra mapped memory. The default value is 0.

Only if configured with --enable-tcb=btree
.TP
\fB\-\-cache-lcnum=<num>
Specifies the maximum number of leaf nodes to be cached. If it is not more than
0, the default value is specified. The default value is 1024. Setting a larger
value will increase speed performance, however, memory consumption will
increase. Lower value will decrease memory consumption.

Only if configured with --enable-tcb=btree
.TP
\fB\-\-cache-ncnum=<num>
Specifies the maximum number of non-leaf nodes to be cached. If it is not more
than 0, the default value is specified. The default value is 512.

Only if configured with --enable-tcb=btree
.TP
\fB\-\-tune-lmemb=<num>
Specifies the number of members in each leaf page. If it is not more than 0,
the default value is specified. The default value is 128.

Only if configured with --enable-tcb=btree
.TP
\fB\-\-tune-nmemb=<num>
Specifies the number of members in each non-leaf page. If it is not more than
0, the default value is specified. The default value is 256.

Only if configured with --enable-tcb=btree
.TP
\fB\-\-tune-bnum=<num>
Specifies the number of elements of the bucket array. If it is not more than 0,
the default value is specified. The default value is 32749. Suggested size of
the bucket array is about from 1 to 4 times of the number of all pages to be
stored.

Only if configured with --enable-tcb=btree
.TP
\fB\-\-compression=<zlib|bz2>
Specifies that each page is compressed with ZLIB|BZ2 encoding.

Only if configured with --enable-tcb=btree

.SH CUSTOM LOG/DATE FORMAT
GoAccess can parse virtually any web log format.
.P
Predefined options include, Common Log Format (CLF), Combined Log Format
(XLF/ELF), including virtual host, Amazon CloudFront (Download Distribution),
Google Cloud Storage and W3C format (IIS).
.P
GoAccess allows any custom format string as well.
.P
There are two ways to configure the log format.
The easiest is to run GoAccess with
.I -c
to prompt a configuration window. Otherwise, it can be configured under
~/.goaccessrc or the %sysconfdir%.
.IP "time-format"
The
.I time-format
variable followed by a space, specifies the log format time
containing any combination of regular characters and special format specifiers.
They all begin with a percentage (%) sign. See `man strftime`.
.I %T or %H:%M:%S.
.IP
.I Note:
If a timestamp is given in microseconds,
.I
%f
must be used as
.I
time-format
.IP "date-format"
The
.I date-format
variable followed by a space, specifies the log format date containing any
combination of regular characters and special format specifiers. They all begin
with a percentage (%) sign. See `man strftime`. e.g.,
.I %Y-%m-%d.
.IP
.I Note:
If a timestamp is given in microseconds,
.I
%f
must be used as
.I
date-format
.IP "log-format"
The
.I log-format
variable followed by a space or
.I \\\\t
, specifies the log format string.
.IP %x
A date and time field matching the
.I time-format
and
.I date-format
variables. This is used when given a timestamp or the date & time are
concatenated as a single string (e.g., 1501647332 or 20170801235000) instead of
the date and time being in two separated variables.
.IP %t
time field matching the
.I time-format
variable.
.IP %d
date field matching the
.I date-format
variable.
.IP %v
The canonical Server Name of the server serving the request (Virtual Host).
.IP %e
This is the userid of the person requesting the document as determined by HTTP
authentication.
<<<<<<< HEAD
=======
.IP %C
The cache status of the object the server served.
>>>>>>> af874a29
.IP %h
host (the client IP address, either IPv4 or IPv6)
.IP %r
The request line from the client. This requires specific delimiters around the
request (as single quotes, double quotes, or anything else) to be parsable. If
not, we have to use a combination of special format specifiers as %m %U %H.
.IP %q
The query string.
.IP %m
The request method.
.IP %U
The URL path requested.

.I Note:
If the query string is in %U, there is no need to use
.I %q.
However, if the URL path, does not include any query string, you may use
.I %q
and the query string will be appended to the request.
.IP %H
The request protocol.
.IP %s
The status code that the server sends back to the client.
.IP %b
The size of the object returned to the client.
.IP %R
The "Referrer" HTTP request header.
.IP %u
The user-agent HTTP request header.
.IP %D
The time taken to serve the request, in microseconds as a decimal number.
.IP %T
The time taken to serve the request, in seconds with milliseconds resolution.
.IP %L
The time taken to serve the request, in milliseconds as a decimal number.
.IP %^
Ignore this field.
.IP %~
Move forward through the log string until a non-space (!isspace) char is found.
.IP ~h
The host (the client IP address, either IPv4 or IPv6) in a X-Forwarded-For (XFF) field.

It uses a special specifier which consists of a tilde before the host
specifier, followed by the character(s) that delimit the XFF field, which are
enclosed by curly braces (i.e., ~h{," })

For example, ~h{," } is used in order to parse "11.25.11.53, 17.68.33.17" field
which is delimited by a double quote, a comma, and a space.
.P
.I Note:
In order to get the average, cumulative and maximum time served in GoAccess,
you will need to start logging response times in your web server. In Nginx you
can add
.I $request_time
to your log format, or
.I %D
in Apache.
.P
.I Important:
If multiple time served specifiers are used at the same time, the first option
specified in the format string will take priority over the other specifiers.
.P
GoAccess
.I requires
the following fields:
.IP
.I %h
a valid IPv4/6
.IP
.I %d
a valid date
.IP
.I %r
the request
.SH INTERACTIVE MENU
.IP "F1 or h"
Main help.
.IP "F5"
Redraw main window.
.IP "q"
Quit the program, current window or collapse active module
.IP "o or  ENTER"
Expand selected module or open window
.IP "0-9 and Shift + 0"
Set selected module to active
.IP "j"
Scroll down within expanded module
.IP "k"
Scroll up within expanded module
.IP "c"
Set or change scheme color.
.IP "TAB"
Forward iteration of modules. Starts from current active module.
.IP "SHIFT + TAB"
Backward iteration of modules. Starts from current active module.
.IP "^f"
Scroll forward one screen within an active module.
.IP "^b"
Scroll backward one screen within an active module.
.IP "s"
Sort options for active module
.IP "/"
Search across all modules (regex allowed)
.IP "n"
Find the position of the next occurrence across all modules.
.IP "g"
Move to the first item or top of screen.
.IP "G"
Move to the last item or bottom of screen.
.SH EXAMPLES
.I Note:
Piping data into GoAccess won't prompt a log/date/time configuration dialog,
you will need to previously define it in your configuration file or in the
command line.

.SS
DIFFERENT OUTPUTS
.P
To output to a terminal and generate an interactive report:
.IP
# goaccess access.log
.P
To generate an HTML report:
.IP
# goaccess access.log -a -o report.html
.P
To generate a JSON report:
.IP
# goaccess access.log -a -d -o report.json
.P
To generate a CSV file:
.IP
# goaccess access.log --no-csv-summary -o report.csv
.P
GoAccess also allows great flexibility for real-time filtering and parsing. For
instance, to quickly diagnose issues by monitoring logs since goaccess was
started:
.IP
# tail -f access.log | goaccess -
.P
And even better, to filter while maintaining opened a pipe to preserve
real-time analysis, we can make use of
.I tail -f
and
a matching pattern tool such as
.I grep, awk, sed,
etc:
.IP
# tail -f access.log | grep -i --line-buffered 'firefox' | goaccess --log-format=COMBINED -
.P
or to parse from the beginning of the file while maintaining the pipe opened
and applying a filter
.IP
# tail -f -n +0 access.log | grep -i --line-buffered 'firefox' | goaccess --log-format=COMBINED -o report.html --real-time-html -
.SS
MULTIPLE LOG FILES
.P
There are several ways to parse multiple logs with GoAccess. The simplest is to
pass multiple log files to the command line:
.IP
# goaccess access.log access.log.1
.P
It's even possible to parse files from a pipe while reading regular files:
.IP
# cat access.log.2 | goaccess access.log access.log.1 -
.P
.I Note
that the single dash is appended to the command line to let GoAccess know that
it should read from the pipe.
.P
Now if we want to add more flexibility to GoAccess, we can do a series of
pipes. For instance, if we would like to process all compressed log files
.I access.log.*.gz
in addition to the current log file, we can do:
.IP
# zcat access.log.*.gz | goaccess access.log -
.P
.I Note:
On Mac OS X, use gunzip -c instead of zcat.
.SS
REAL TIME HTML OUTPUT
.P
GoAccess has the ability to output real-time data in the HTML report. You can
even email the HTML file since it is composed of a single file with no external
file dependencies, how neat is that!
.P
The process of generating a real-time HTML report is very similar to the
process of creating a static report. Only --real-time-html is needed to make it
real-time.
.IP
# goaccess access.log -o /usr/share/nginx/html/site/report.html --real-time-html
.P
By default, GoAccess will use the host name of the generated report.
Optionally, you can specify the URL to which the client's browser will connect
to. See https://goaccess.io/faq for a more detailed example.
.IP
# goaccess access.log -o report.html --real-time-html --ws-url=goaccess.io
.P
By default, GoAccess listens on port 7890, to use a different port other than
7890, you can specify it as (make sure the port is opened):
.IP
# goaccess access.log -o report.html --real-time-html --port=9870
.P
And to bind the WebSocket server to a different address other than 0.0.0.0, you
can specify it as:
.IP
# goaccess access.log -o report.html --real-time-html --addr=127.0.0.1
.P
.I Note:
To output real time data over a TLS/SSL connection, you need to use
.I --ssl-cert=<cert.crt>
and
.I --ssl-key=<priv.key>.
.SS
WORKING WITH DATES
.P
Another useful pipe would be filtering dates out of the web log
.P
The following will get all HTTP requests starting on 05/Dec/2010 until the end
of the file.
.IP
# sed -n '/05\/Dec\/2010/,$ p' access.log | goaccess -a -
.P
or using relative dates such as yesterdays or tomorrows day:
.IP
# sed -n '/'$(date '+%d\/%b\/%Y' -d '1 week ago')'/,$ p' access.log | goaccess -a -
.P
If we want to parse only a certain time-frame from DATE a to DATE b, we can do:
.IP
# sed -n '/5\/Nov\/2010/,/5\/Dec\/2010/ p' access.log | goaccess -a -
.SS
VIRTUAL HOSTS
.P
Assuming your log contains the virtual host (server blocks) field. For
instance:
.IP
vhost.com:80 10.131.40.139 - - [02/Mar/2016:08:14:04 -0600] "GET /shop/bag-p-20
HTTP/1.1" 200 6715 "-" "Apache (internal dummy connection)"
.P
And you would like to append the virtual host to the request in order to see
which virtual host the top urls belong to
.IP
awk '$8=$1$8' access.log | goaccess -a -
.P
To exclude a list of virtual hosts you can do the following:
.IP
# grep -v "`cat exclude_vhost_list_file`" vhost_access.log | goaccess -
.SS
FILES & STATUS CODES
.P
To parse specific pages, e.g., page views, html, htm, php, etc. within a
request:
.IP
# awk '$7~/\.html|\.htm|\.php/' access.log | goaccess -
.P
Note,
.I $7
is the request field for the common and combined log format, (without Virtual
Host), if your log includes Virtual Host, then you probably want to use
.I $8
instead. It's best to check which field you are shooting for, e.g.:
.IP
# tail -10 access.log | awk '{print $8}'
.P
Or to parse a specific status code, e.g., 500 (Internal Server Error):
.IP
# awk '$9~/500/' access.log | goaccess -
.SS
SERVER
.P
Also, it is worth pointing out that if we want to run GoAccess at lower
priority, we can run it as:
.IP
# nice -n 19 goaccess -f access.log -a
.P
and if you don't want to install it on your server, you can still run it from
your local machine:
.IP
# ssh root@server 'cat /var/log/apache2/access.log' | goaccess -a -
.SS
INCREMENTAL LOG PROCESSING
.P
GoAccess has the ability to process logs incrementally through the on-disk
B+Tree database. It works in the following way:

.nr step 1 1
.IP \n[step] 3
A dataset must be persisted first with
.I --keep-db-files,
then the same dataset can be loaded with
.I --load-from-disk.
.IP \n+[step]
If new data is passed (piped or through a log file), it will append it to the
original dataset.
.IP \n+[step]
To preserve the data at all times,
.I --keep-db-files
must be used.
.IP \n+[step]
If
.I --load-from-disk
is used without
.I --keep-db-files,
database files will be deleted upon closing the program.
.P
For instance:
.IP
// last month access log
.br
goaccess access.log.1 --keep-db-files
.P
then, load it with
.IP
// append this month access log, and preserve new data
.br
goaccess access.log --load-from-disk --keep-db-files
.P
To read persisted data only (without parsing new data)
.IP
goaccess --load-from-disk --keep-db-files
.P
.SH NOTES
Each active panel has a total of 366 items or 50 in the real-time HTML report.
The number of items is customizable using
.I max-items
However, only the CSV and JSON output allow a maximum number greater than the
default value of 366 items per panel.
.P
When analyzing the same log file twice using the on-disk B+Tree and using
.I --keep-db-files
and
.I --load-from-disk
on each run, GoAccess will count each entry twice. Issue #334 will address this
issue.
.P
A hit is a request (line in the access log), e.g., 10 requests = 10 hits. HTTP
requests with the same IP, date, and user agent are considered a unique visit.
.SH BUGS
If you think you have found a bug, please send me an email to
.I goaccess@prosoftcorp.com
or use the issue tracker in https://github.com/allinurl/goaccess/issues
.SH AUTHOR
Gerardo Orellana <goaccess@prosoftcorp.com>
For more details about it, or new releases, please visit
https://goaccess.io<|MERGE_RESOLUTION|>--- conflicted
+++ resolved
@@ -1,8 +1,4 @@
-<<<<<<< HEAD
-.TH goaccess 1 "MARCH 2017" Linux "User Manuals"
-=======
 .TH goaccess 1 "NOVEMBER 2018" Linux "User Manuals"
->>>>>>> af874a29
 .SH NAME
 goaccess \- fast web log analyzer and interactive viewer.
 .SH SYNOPSIS
@@ -38,15 +34,9 @@
 which will display dates such as 05/Jun/2016:16. This is great if you want to
 track your daily traffic at the hour level.
 .IP "Requested files"
-<<<<<<< HEAD
-This panel displays the most requested files on your web server. It shows hits,
-unique visitors, and percentage, along with the cumulative bandwidth, protocol,
-and the request method used.
-=======
 This panel displays the most requested (non-static) files on your web server.
 It shows hits, unique visitors, and percentage, along with the cumulative
 bandwidth, protocol, and the request method used.
->>>>>>> af874a29
 .IP "Requested static files"
 Lists the most frequently static files such as: JPG, CSS, SWF, JS, GIF, and PNG
 file types, along with the same metrics as the last panel. Additional static
@@ -112,8 +102,6 @@
 "-" just like the previous one. This panel is not enabled unless
 .I %e
 is given within the log-format variable.
-<<<<<<< HEAD
-=======
 .IP "Cache Status"
 If you are using caching on your server, you may be at the point where you
 want to know if your request is being cached and served from the cache.  This
@@ -122,7 +110,6 @@
 .I %C
 is given within the log-format variable. The status can be either
  `MISS`, `BYPASS`, `EXPIRED`, `STALE`, `UPDATING`, `REVALIDATED` or `HIT`
->>>>>>> af874a29
 
 .P
 .I NOTE:
@@ -343,13 +330,9 @@
 .I Note:
 The JSON object passed needs to be a one line JSON string. For instance,
 .IP
-<<<<<<< HEAD
-\-\-html-prefs='{"theme":"bright","perPage":5,"layout":"horizontal","showTables":true,"visitors":{"plot":{"chartType":"bar"}}}'
-=======
 .nf
 \-\-html-prefs='{"theme":"bright","perPage":5,"layout":"horizontal","showTables":true,"visitors":{"plot":{"chartType":"bar"}}}'
 .fi
->>>>>>> af874a29
 .TP
 \fB\-\-json-pretty-print
 Format JSON output using tabs and newlines.
@@ -436,10 +419,6 @@
 to a different port by specifying the host followed by a colon and the port.
 e.g.,
 .I goaccess.io:9999
-<<<<<<< HEAD
-. e.g.,
-=======
->>>>>>> af874a29
 .IP
 By default, it will attempt to connect to the generated report's hostname. If
 GoAccess is running on a remote server, the host of the remote server should be
@@ -472,17 +451,10 @@
 \fB\-S \-\-log-size=<bytes>
 Specify the log size in bytes. This is useful when piping in logs for
 processing in which the log size can be explicitly set.
-<<<<<<< HEAD
 .TP
 \fB\-l \-\-debug-file=<debugfile>
 Send all debug messages to the specified file.
 .TP
-=======
-.TP
-\fB\-l \-\-debug-file=<debugfile>
-Send all debug messages to the specified file.
-.TP
->>>>>>> af874a29
 \fB\-p \-\-config-file=<configfile>
 Specify a custom configuration file to use. If set, it will take priority over
 the global configuration file (if any).
@@ -514,19 +486,11 @@
   exclude-ip 192.168.0.1-192.168.0.100
   exclude-ip ::1
   exclude-ip 0:0:0:0:0:ffff:808:804-0:0:0:0:0:ffff:808:808
-<<<<<<< HEAD
 .TP
 \fB\-H \-\-http-protocol=<yes|no>
 Set/unset HTTP request protocol. This will create a request key containing the
 request protocol + the actual request.
 .TP
-=======
-.TP
-\fB\-H \-\-http-protocol=<yes|no>
-Set/unset HTTP request protocol. This will create a request key containing the
-request protocol + the actual request.
-.TP
->>>>>>> af874a29
 \fB\-M \-\-http-method=<yes|no>
 Set/unset HTTP request method. This will create a request key containing the
 request method + the actual request.
@@ -561,8 +525,6 @@
 
 Only if configured with --enable-tcb=btree
 .TP
-<<<<<<< HEAD
-=======
 \fB\-\-anonymize-ip
 Anonymize the client IP address. The IP anonymization option sets the last
 octet of IPv4 user IP addresses and the last 80 bits of IPv6 addresses to
@@ -570,19 +532,15 @@
 e.g., 192.168.20.100 => 192.168.20.0
 e.g., 2a03:2880:2110:df07:face:b00c::1 => 2a03:2880:2110:df07::
 .TP
->>>>>>> af874a29
 \fB\-\-all-static-files
 Include static files that contain a query string. e.g.,
 /fonts/fontawesome-webfont.woff?v=4.0.3
 .TP
-<<<<<<< HEAD
-=======
 \fB\-\-browsers-file=<path>
 Include an additional delimited list of browsers/crawlers/feeds etc.
 See config/browsers.list for an example or
 https://raw.githubusercontent.com/allinurl/goaccess/master/config/browsers.list
 .TP
->>>>>>> af874a29
 \fB\-\-date-spec=<date|hr>
 Set the date specificity to either date (default) or hr to display hours
 appended to the date.
@@ -658,13 +616,10 @@
 Ignore parsing and displaying one or multiple status code(s). For multiple
 status codes, use this option multiple times.
 .TP
-<<<<<<< HEAD
-=======
 \fB\-\-no-ip-validation
 Disable client IP validation. Useful if IP addresses have been obfuscated before
 being logged.
 .TP
->>>>>>> af874a29
 \fB\-\-num-tests=<number>
 Number of lines from the access log to test against the provided log/date/time
 format. By default, the parser is set to test 10 lines.  If set to 0, the parser
@@ -877,11 +832,8 @@
 .IP %e
 This is the userid of the person requesting the document as determined by HTTP
 authentication.
-<<<<<<< HEAD
-=======
 .IP %C
 The cache status of the object the server served.
->>>>>>> af874a29
 .IP %h
 host (the client IP address, either IPv4 or IPv6)
 .IP %r
