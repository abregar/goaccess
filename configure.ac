--- conflicted
+++ resolved
@@ -1,13 +1,8 @@
 #                                               -*- Autoconf -*-
 # Process this file with autoconf to produce a configure script.
 
-<<<<<<< HEAD
-AC_PREREQ(2.59)
-AC_INIT([goaccess], [1.2.1], [goaccess@prosoftcorp.com], [], [http://goaccess.io])
-=======
 AC_PREREQ([2.69])
 AC_INIT([goaccess],[1.4],[goaccess@prosoftcorp.com],[],[http://goaccess.io])
->>>>>>> af874a29
 AM_INIT_AUTOMAKE
 AC_CONFIG_SRCDIR([src/goaccess.c])
 AC_CONFIG_HEADERS([src/config.h])
@@ -23,11 +18,7 @@
 AM_PROG_CC_C_O
 
 AM_GNU_GETTEXT([external])
-<<<<<<< HEAD
-AM_GNU_GETTEXT_VERSION([0.18])
-=======
 AM_GNU_GETTEXT_VERSION([0.19])
->>>>>>> af874a29
 # Fix `undefined reference to `libintl_gettext'` on docker:
 AC_CHECK_LIB([intl], [libintl_dgettext])
 
@@ -55,12 +46,7 @@
 AM_CONDITIONAL([WITH_RDYNAMIC], [test "x$with_rdyanimc" = "xyes"])
 
 # Build with OpenSSL
-<<<<<<< HEAD
-AC_ARG_WITH([openssl],AC_HELP_STRING([--with-openssl], [build with OpenSSL support]),
-   [openssl="$withval"],[openssl="no"])
-=======
 AC_ARG_WITH([openssl],[AS_HELP_STRING([--with-openssl],[Build with OpenSSL support. Default is disabled])],[openssl="$withval"],[openssl="no"])
->>>>>>> af874a29
 
 if test "$openssl" = 'yes'; then
   AC_CHECK_LIB([ssl], [SSL_CTX_new],,[AC_MSG_ERROR([ssl library missing])])
@@ -92,30 +78,6 @@
 # GNU getline / POSIX.1-2008
 AC_ARG_WITH([getline],[AS_HELP_STRING([--with-getline],[Build using dynamic line buffer. Default is disabled])],[with_getline=$withval],[with_getline=no])
 
-<<<<<<< HEAD
-geolocation="N/A"
-if test "$geoip" = "mmdb"; then
-  AC_CHECK_LIB([maxminddb], [MMDB_open], [], [AC_MSG_ERROR([
-    *** Missing development files for libmaxminddb library.
-  ])])
-  geolocation="GeoIP2"
-  AC_DEFINE([HAVE_GEOLOCATION], 1, [Build using GeoIP.])
-elif test "$geoip" = "legacy"; then
-  AC_CHECK_LIB([GeoIP], [GeoIP_new], [], [AC_MSG_ERROR([
-    *** Missing development files for the GeoIP library
-  ])])
-  geolocation="GeoIP Legacy"
-  AC_DEFINE([HAVE_GEOLOCATION], 1, [Build using GeoIP.])
-fi
-AM_CONDITIONAL([GEOIP_LEGACY], [test "x$geoip" = "xlegacy"])
-AM_CONDITIONAL([GEOIP_MMDB], [test "x$geoip" = "xmmdb"])
-
-# GNU getline / POSIX.1-2008
-AC_ARG_WITH(getline, [  --with-getline Build using dynamic line buffer.],
-  [with_getline=$withval], [with_getline=no])
-
-=======
->>>>>>> af874a29
 if test "$with_getline" = "yes"; then
   AC_DEFINE([WITH_GETLINE], 1, [Build using GNU getline.])
 fi
@@ -183,68 +145,6 @@
 
 # Default Hash
 storage="IN-MEMORY & ON-DISK Persitance Storage"
-
-<<<<<<< HEAD
-if test "$WITH_TC" = "yes"; then
-  AC_CHECK_LIB([tokyocabinet], [tchdbnew], [],
-    [AC_MSG_ERROR([*** Missing development libraries for Tokyo Cabinet Database])])
-
-  AC_ARG_ENABLE([zlib], [  --disable-zlib   Build without ZLIB compression],
-    [zlib="$enableval"], zlib=yes)
-
-  if test "$zlib" = "yes"; then
-    AC_CHECK_LIB(z, gzread, [Z_FLAG=-lz], AC_MSG_ERROR([
-      *** zlib is required. If zlib compression is not needed
-      *** you can use --disable-zlib.
-      *** Debian based distributions zlib1g-dev
-      *** Red Hat based distributions zlib-devel
-    ]))
-    AC_DEFINE([HAVE_ZLIB], [1], ["Build using ZLIB"])
-    LDFLAGS="$LDFLAGS $Z_FLAG"
-  fi
-
-  AC_ARG_ENABLE([bzip], [  --disable-bzip   Build without BZIP2 compression],
-    [bz2="$enableval"], bz2=yes)
-
-  if test "$bz2" = "yes"; then
-    AC_CHECK_LIB(bz2, BZ2_bzopen, [BZ2_FLAG=-lbz2], AC_MSG_ERROR([
-      *** BZIP2 is required. If BZIP2 compression is not needed
-      *** you can use --disable-bzip.
-      *** Debian based distributions libbz2-dev
-      *** Red Hat based distributions bzip2-devel
-    ]))
-    AC_DEFINE([HAVE_BZ2], [1], ["Build using BZ2"])
-    LDFLAGS="$LDFLAGS $BZ2_FLAG"
-  fi
-
-  case "$host_os" in
-    *darwin*|*bsd*)
-       LDFLAGS="$LDFLAGS -ltokyocabinet -lc"
-    ;;
-    *)
-       LDFLAGS="$LDFLAGS -ltokyocabinet -lrt -lc"
-    ;;
-  esac
-fi
-AM_CONDITIONAL([TCB], [test "$WITH_TC" = "yes"])
-
-if test "$tcb" = "memhash"; then
-  storage="In-memory Hash Database (Tokyo Cabinet)"
-elif test "$tcb" = "btree"; then
-  storage="On-disk B+ Tree Database (Tokyo Cabinet)"
-else
-  storage="In-memory Hash Database (Default)"
-=======
-HAS_SEDTR=no
-AC_CHECK_PROG([SED_CHECK],[sed],[yes],[no])
-if test x"$SED_CHECK" == x"yes" ; then
-  AC_CHECK_PROG([TR_CHECK],[tr],[yes],[no])
-  if test x"$TR_CHECK" == x"yes" ; then
-    HAS_SEDTR=yes
-  fi
->>>>>>> af874a29
-fi
-AM_CONDITIONAL([HAS_SEDTR], [test "x$HAS_SEDTR" = xyes])
 
 HAS_SEDTR=no
 AC_CHECK_PROG([SED_CHECK],[sed],[yes],[no])
@@ -336,10 +236,7 @@
   Version        : $VERSION
   Compiler flags : $CFLAGS
   Linker flags   : $LIBS $LDFLAGS
-<<<<<<< HEAD
-=======
   UTF-8 support  : $utf8
->>>>>>> af874a29
   Dynamic buffer : $with_getline
   Geolocation    : $geolocation
   Storage method : $storage
