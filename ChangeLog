<<<<<<< HEAD
=======
Changes to GoAccess 1.3 - Friday, November 23, 2018

  - Added ability to store accumulated processing time into DB_GEN_STATS tcb
    file via '--accumulated-time' command line option.
  - Added additional Apache status codes to the list.
  - Added a few feed readers to the list.
  - Added 'Android 8 Oreo' to the list of OSs.
  - Added 'Android Pie 9' to the list of OSs.
  - Added --anonymize-ip command line option to anonymize ip addresses.
  - Added --browsers-file command line option to load a list of crawlers from a
    text file.
  - Added byte unit (PiB) to C formatter and refactored code.
  - Added byte unit (PiB) to JS formatter.
  - Added Chinese translation (i18n).
  - Added French translation (i18n).
  - Added '%h' date specifier to the allowed date character specifiers.
  - Added "HeadlessChrome" to the list of browsers.
  - Added --hide-referer command line option to hide referers from report.
  - Added HTTP status code 429 (TOO MANY REQUESTS).
  - Added IGNORE_LEVEL_PANEL and IGNORE_LEVEL_REQ definitions.
  - Added Japanese translation (i18n).
  - Added macOS 10.14 Mojave to the list of OSs.
  - Added "Mastodon" user-agent to the list of crawlers/unix-like.
  - Added new fontawesome icons and use angle arrows in HTML paging.
  - Added new purple theme to HTML report and default to it.
  - Added --no-parsing-spinner command line option to switch off parsing
    spinner.
  - Added .ogv and ogg static file extension (ogg video, Ogg Vorbis audio).
  - Added OS X version numbers when outputting with --real-os.
  - Added parsing mechanism in an attempt capture more bots and to include
    unspecified bots/crawlers.
  - Added --pidfile command line option to the default config file.
  - Added Spanish translation (i18n).
  - Added SSL support for Docker goaccess build.
  - Added support to the WebSocket server for openssl-1.1*.
  - Added the ability to show/hide a chart per panel in the HTML report.
  - Added transparency to the navigation bar of the HTML report.
  - Added "WhatsApp" user-agent to the list of crawlers.
  - Changed default db folder so it adds the process id (PID). --db-path is
    required now when using --load-from-disk.
  - Changed Dockerfile to build from the current source.
  - Changed 'hits' to be right-aligned on TUI.
  - Changed to use faster slide animations on HTML report.
  - Changed wording from 'Bandwidth' to the proper term 'Tx. Amount'.
  - Ensure database filenames used by btree are less predictable.
  - Ensure HTML templates, CSS and JS files are minified when outputting
    report.
  - Ensure key phrases from Google are added even when https is used.
  - Ensure live report updates data & charts if tab/document has focus.
  - Ensure multiple 'Yandex' crawlers are properly parsed.
  - Ensure Safari has priority over most crawlers except the ones that are
    known to have it.
  - Ensure the request protocol on its own is properly parsed.
  - Ensure the right number of tests are performed against the given log.
  - Ensure user configuration is parsed first when available.
  - Ensure wss:// is used when connecting via HTTPS.
  - Ensure XFF parser takes into account escaped braces.
  - Fixed a regression where fifo-in/out would fail with ENXIO.
  - Fixed a regression where it would return EXIT_FAILURE on an empty log.
  - Fixed a (ssh) pipeline problem with fgetline()/fgets() when there is a race
    for data on stdin.
  - Fixed broken X-Forwarded-For (XFF) %~ specifier in certain parsing cases.
  - Fixed conf.filenames duplication problem if logs are via pipe.
  - Fixed float percent value on JSON/HTML output for locales using decimal comma.
  - Fixed issue where it was not possible to establish a Web Socket connection
    when attempting to parse and extract HTTP method.
  - Fixed issue where log formats with pipe delimiter were not propely parsed.
  - Fixed memory leak after config file path has been set (housekeeping).
  - Fixed memory leak when adding host to holder introduced in c052d1ea.
  - Fixed possible memory leak when hiding specific referrers.
  - Fixed several JS jshint warnings.
  - Fixed sudo installs on TravisCI.
  - Fixed UNDEFINED time range in HTML report when VISITORS panel was ignored.
  - Fixed unnecessary closing span tags from template.
  - Fixed use-after-free when two color items were found on color_list.

>>>>>>> af874a29
Changes to GoAccess 1.2 - Tuesday, March 07, 2017

  - Added a Dockerfile.
  - Added Amazon S3 bucket name as a VirtualHost (server block).
  - Added a replacement for GNU getline() to dynamically expand line buffer
    while maintaining real-time output.
  - Added --daemonize command line option to run GoAccess as daemon.
  - Added several improvements to the HTML report on small-screen devices.
  - Added option to the HTML report to auto-hide tables on small-screen
    devices.
  - Added --process-and-exit command line option to parse log and exit.
  - Added several feed readers to the list of browsers.
  - Added "-" single dash per convention to read from the standard input.
  - Added support for MaxMind GeoIP2.
  - Added the ability to read and follow from a pipe such as
    "tail -f access.log | goaccess -"
  - Added the ability to specify multiple logs as input sources, e.g.:
    "goaccess access.log access.log.1" while maintaining real-time output.
  - Added time unit (seconds) to the processed time label in the HTML/terminal
    output.
  - Added visitors' percent column to the terminal dashboard.
  - Changed D3 charts to dim Y-axis on mouseover.
  - Changed D3 charts to reflect HTML column sort.
  - Changed D3 charts to render only if within the viewport. This improves the
    overall real-time HTML performance.
  - Changed HTML report tables to render only if within the viewport.
  - Changed percentage calculation to be based on the total within each panel.
  - Ensure start/end dates are updated real-time in the HTML output.
  - Ensure "window.location.hostname" is used as the default WS server host.
    In most cases, this should avoid the need for specifying "--ws-url=host".
    Simply using "--real-time-html" should suffice.
  - Fixed issue on HTML report to avoid outputting scientific notation for all
    byte sizes.
  - Fixed integer overflow when calculating bar graph length on terminal
    output.
  - Fixed issue where global config file would override command line arguments.
  - Fixed issue where it wouldn't allow loading from disk without specifying a
    file when executed from the cron.
  - Fixed issue where parser couldn't read some X-Forwarded-For (XFF) formats.
    Note that this breaks compatibility with the original implementation of
    parsing XFF, but at the same time it gives much more flexibility on different
    formats.
  - Fixed issue where specifying fifo-in/out wouldn't allow HTML real-time
    output.
  - Fixed issue where the wrong number of parsed lines upon erroring out was
    displayed.
  - Fixed issue where the WebSocket server prevented to establish a connection
    with a client due to invalid UTF-8 sequences.
  - Fixed percent issue when calculating visitors field.
  - Updated the list of crawlers.

Changes to GoAccess 1.1.1 - Wednesday, November 23, 2016

  - Added data metric's "unique" count on each panel to the JSON/HTML outputs.
  - Changed D3 bar charts to use .rangeBands and avoid extra outer padding.
  - Fixed mouseover offset position issue on D3 bar charts.
  - Fixed possible heap overflow when an invalid status code was parsed and
    processed. This also ensures that only valid HTTP status codes are parsed
    >=100 or <= 599.
  - Fixed sluggish D3 chart re-rendering by changing how x-axis labels are
    displayed in the HTML report.

Changes to GoAccess 1.1 - Tuesday, November 08, 2016

  - Added a new layout to the HTML report and additional settings and changes.
  - Added --crawlers-only command line option to display crawlers/bots only.
  - Added --fifo-in and --fifo-out command line options to set websocket FIFO
    reader/writer.
  - Added --no-html-last-updated command line option.
  - Added --num-tests command line option.
  - Added --html-prefs command line option to to set default preferences for
    the HTML report.
  - Added "Amazon S3" Log Format to the list of predefined options.
  - Added "Android 7.1 Nougat" to the list of OSs.
  - Added "Android Marshmallow 6.0.1" to the list of OSs.
  - Added "Android Nougat 7.0" to the list of OSs.
  - Added "Feed Wrangler" to the list of feeds.
  - Added "Go-http-client" to the list of browsers.
  - Added "MicroMessenger" (WeChat) to the list of browsers.
  - Added "SemrushBot" to the list of crawlers.
  - Added "Remote User" panel to capture HTTP authentication requests. Use %e
    within the log-format variable to enable this panel.
  - Added tebibyte unit to the byte to string function converter.
  - Added the ability to parse reverse proxy logs that have multiple IPs. This
    adds the ability to parse the "X-Forwarded-For" field in a reverse proxy
    setup.
  - Added the ability to show which token didn't match log/date/time pattern.
    This also ensures that in the absence of data, its output is not treated as
    error but instead it produces an empty report.
  - Added the ability to specify a WebSocket protocol (ws|wss) through
    --ws-url.
  - Added the request query string to the W3C format.
  - Added TLS/SSL support to the HTML real-time report.
  - Changed browser classification for Google Cloud Clients.
  - Changed how "Darwin" OS was reported to display AppName instead.
  - Changed default W3C log format to use the URL path instead of full request.
  - Changed HTML default number of items on each table to 7.
  - Changed request parser to allow empty query strings.
  - Changed default HTML output theme to darkBlue.
  - Ensure every version of iOS is broken down under the OS panel.
  - Ensure latest JSON data is fast-forwarded when connection is opened.
    GoAccess now sends the latest JSON data to the client as soon as the
    WebSocket connection is opened.
  - Ensure localStorage is supported and enabled in the HTML report
  - Ensure unknown coutries/continents are listed.
  - Fixed D3 chart width overflow issue on Edge.
  - Fixed integer to string key conversion for unique visitors. This fixes the
    issue where resulting keys would collide with existing keys and thus not
    keeping the right visitors count on certain panels.
  - Fixed memory leak when unable to URL decode %q specifier.
  - Fixed memory leak when unable to URL decode %U specifier.
  - Fixed month name abbreviation on app.js.
  - Fixed percentage integer overflow with large numbers on 32bits platforms.
  - Fixed percent calculation due to integer division rounding to zero.
  - Fixed possible code injection when outputting an HTML report.
  - Fixed segfault when using options -H or -M without an argument.
  - Removed timestamp from the HTML report title tag.

Changes to GoAccess 1.0.2 - Tuesday, July 05, 2016

  - Added minor changes to the HTML report stylesheet.
  - Added the ability to specify the WebSocket port within --ws-url.
  - Added the proper byte swap functions used by Sun Solaris.
  - Added the proper default --http-method/protocol values on the config file.
  - Changed bar transition to scale delay dynamically to the length of the
    dataset.
  - Fixed build issue on platforms lacking of open_memstream() by refactoring
    the JSON module to use its own memory buffer.
  - Fixed issue where the server wouldn't send cached buffer to slow clients.
  - Fixed OS X build check of ncursesw.
  - Implemented a throttle mechanism for slow clients to avoid caching too much
    data on the server-side.
  - Removed flickering on D3 line and bar chart redraw.

Changes to GoAccess 1.0.1 - Friday, June 17, 2016

  - Added Android version number along with the codename when using --real-os,
    e.g., "Lollipop 5.1".
  - Added some missing headers and function checks to configure.ac.
  - Fixed a regression where it wouldn't allow abbreviated date and time
    formats such as %F or %T.
  - Fixed build issues on systems running GLIBC older than 2.9, such as RHEL <= 5.
  - Fixed issue where it wouldn't send the whole buffer to a socket causing the
    real-time-html WebSocket server to progressively consume a lot more memory.
  - Fixed memory leak when using getline and follow mode enabled.
  - Fixed some buffer initialization issues on read_line() and
    perform_tail_follow().
  - Fixed uint types in sha1 files.

Changes to GoAccess 1.0 - Thursday, June 09, 2016

  - Added --enable-panel=<PANEL> command line option to display the given
    module.
  - Added --json-pretty-print command line option to output pretty json.
  - Added --log-format=<format> command-line shortcuts for standard log
    formats.
  - Added --origin command line option to match the origin WebSocket header.
  - Added --output=<file.[html|csv|json]> as a shortcut to --output-format.
  - Added a complete real-time functionality to the HTML output.
  - Added an option to set the max number of items to show per panel.
  - Added D3 Visualziations to the HTML dashboard.
  - Added metadata metrics to the each of the panels (JSON output)
  - Added option to specify time distribution specificity.
  - Added the ability to download a JSON file from the HTML report.
  - Added the ability to output multiple formats on a single log parse.
  - Added the ability to set the date specificity in hours.
  - Added the ability to sort all HTML tables on all panels.
  - Added the ability to specify a custom CSS and JS file to the HTML report.
  - Added user-agents to the JSON output per each host.
  - Added "Vivaldi" to the list of browsers.
  - Bootstrapify the HTML dashboard.
  - Changed configure.ac to use LDFLAGS instead of CFLAGS where applicable.
  - Changed default terminal color scheme to 256 Monokai if terminal supports 256 colors.
  - Changed GoAccess license to The MIT License (MIT)
  - Changed the visitors panel to display its dates continuously instead of top.
  - Default to 256 Monokai color scheme if terminal supports 256 colors.
  - Default to display HTTP method/protocol (if applicable).
  - Display the children's Max. T.S. as the parent's top Max. T.S.
  - Ensure the parent's Avg. T.S. displays parent's Cum. T.S. over parent's Hits.
  - Fixed color issue when switching from the color scheme dialog.
  - Fixed cross platform build issue when ncurses is built with and without
    termlib=tinfo.
  - Fixed curses header window issue where it wouldn't clear out on small
    window sizes.
  - Fixed issue where tail mode wouldn't parse full lines using getline().
  - Fixed minor background color issue when using ncurses 6.
  - Fixed possible division by zero when calculating percentage.
  - Fixed singly link list node removal.
  - Fixed still reachable memory leak on GeoIP cleanup (geoip legacy >= 1.4.7).
  - Fixed various Valgrind's still reachable memory leaks.
  - Removed -Wredundant-decls.

Changes to GoAccess 0.9.8 - Monday, February 29, 2016

  - Added a more complete list of static extensions to the config file.
  - Added "Android 6.0 Marshmallow" to the list of OSs.
  - Added --no-tab-scroll command line option to disable scroll through panels
    on TAB.
  - Added the first and last log dates to the overall statistics panel.
  - Ensure GoAccess links correctly against libtinfo.
  - Ensure static content is case-insensitive verified.
  - Fixed bandwidth overflow issue (numbers > 2GB on non-x86_64 arch).
  - Fixed broken HTML layout when html-method/protocol is missing in config file.
  - Refactored parsing and display of available modules/panels.

Changes to GoAccess 0.9.7 - Monday, December 21, 2015

  - Added "Squid native" log format to the config file.
  - Fixed integer overflow when getting total bandwidth using the on-disk
    storage.
  - Fixed issue where a timestamp was stored as date under the visitors panel.
  - Fixed issue where config dialog fields were not cleared out on select.
  - Fixed issue where "Virtual Hosts" menu item wasn't shown in the HTML sidebar.

Changes to GoAccess 0.9.6 - Tuesday, October 27, 2015

  - Added --dcf command line option to view the default config file path.
  - Added --ignore-status the ability to ignore parsing status codes.
  - Added "Darwin" to the list of OSs.
  - Fixed segfault when appending data to a log (follow) without virtualhosts.

Changes to GoAccess 0.9.5 - Thursday, October 22, 2015

  - Added major performance improvements to the default storage when parsing and
    storing data (~%44 less memory, ~37% faster).
  - Added the ability to parse virtual hosts and a new panel to display metrics
    per virtual host.
  - Added the ability to parse HTTP/2 requests.
  - Added the ability to use GNU getline() to parse full line requests.
  - Added the ability to output debug info if a log file is specified, even
    without --enable-debug.
  - Added OS X "El Capitan".
  - Added WebDav HTTP methods and HTTP status from RFC 2518 and  RFC 3253.
  - Fixed detection of some Googlebots.
  - Fixed issue where time served metrics were not shown when loading persisted
    data.
  - Fixed linker error on OSX: ld: library not found for -lrt.
  - Fixed percentage on the HTML output when excluding IPs.
  - Removed GLib dependency and refactored storage functionality. By removing
    this dependency, GoAccess is able to store data in a more efficient manner,
    for instance, it avoids storing integer data as void* (generic typing), thus
    greatly improving memory consumption for integers.

Changes to GoAccess 0.9.4 - Tuesday, September 08, 2015

  - Added --all-static-files command line option to parse static files
    containing a query string.
  - Added --invalid-requests command line option to log invalid requests to a file.
  - Added additional overall metric - total valid requests.
  - Added "%~" specifier to move forward through a log string until a non-space
    char is found.
  - Added the ability to parse native Squid access.log format.
  - Fixed a few issues in the configuration script.
  - Fixed inability to parse color due to a missing POSIX extension.
    "ERR:Invalid bg/fg color pairs"

Changes to GoAccess 0.9.3 - Wednesday, August 26, 2015

  - Added --no-column-names command line option to disable column name metrics.
  - Added a default color palette (Monokai) to the config file.
  - Added AWS Elastic Load Balancing to the list of predefined log/date/time
    formats.
  - Added CloudFlare status codes.
  - Added column headers for every enabled metric on each panel.
  - Added cumulative time served metric.
  - Added "DragonFly" BSD to the list of OSs.
  - Added maximum time served metric (slowest running requests).
  - Added "Slackbot" to the list of crawlers/browsers.
  - Added the ability to parse the query string specifier "%q" from a log file.
  - Added the ability to process logs incrementally.
  - Added the ability to set custom colors on the terminal output.
  - Disabled REFERRERS by default.
  - Ensure bandwidth metric is displayed only if %b specifier is parsed.
  - Fixed issue where the --sort-panel option wouldn't sort certain panels.
  - Fixed several compiler warnings.
  - Set predefined static files when no config file is used.
  - Updated "Windows 10" user agent from 6.4 (wrong) to 10.0.(actual)

Changes to GoAccess 0.9.2 - Monday, July 06, 2015

  - Added ability to fully parse browsers that contain spaces within a token.
  - Added multiple user agents to the list of browsers.
  - Added the ability to handle time served in milliseconds as a decimal number
    `%L`.
  - Added the ability to parse a timestamp in microseconds.
  - Added the ability to parse Google Cloud Storage access logs.
  - Added the ability to set a custom title and header in the HTML report.
  - Added "%x" as timestamp log-format specifier.
  - Ensure agents" hash table is destroyed upon exiting the program.
  - Ensure "Game Systems" are processed correctly.
  - Ensure visitors panel header is updated depending if crawlers are parsed or
    not.
  - Fixed issue where the date value was set as time value  in the config
    dialog.
  - Fixed memory leak in the hits metrics when using the in-memory storage
    (GLib).

Changes to GoAccess 0.9.1 - Tuesday, May 26, 2015

  - Added --hl-header command line option to highlight active panel.
  - Added "Applebot" to the list of web crawlers.
  - Added "Microsoft Edge" to the list of browsers.
  - Added additional Nginx-specific status codes.
  - Ensure dump_struct is used only if using __GLIBC__.
  - Ensure goaccess image has an alt attribute on the HTML output for valid
    HTML5.
  - Ensure the config file path is displayed when something goes wrong (FATAL).
  - Ensure there is a character indicator to see which panel is active.
  - Fixed Cygwin compile issue attempting to use -rdynamic.
  - Fixed issue where a single IP did not get excluded after an IP range.
  - Fixed issue where requests showed up in the wrong view even when
    --no-query-string was used.
  - Fixed issue where some browsers were not recognized or marked as "unknown".
  - Fixed memory leak when excluding an IP range.
  - Fixed overflows on sort comparison functions.
  - Fixed segfault when using on-disk storage and loading persisted data with -a.
  - Removed keyphrases menu item from HTML output.
  - Split iOS devices from Mac OS X.

Changes to GoAccess 0.9 - Thursday, March 19, 2015

  - Added --geoip-database command line option for GeoIP Country/City IPv6.
  - Added "Windows 10 (v6.4)" to the real windows user agents.
  - Added ability to double decode an HTTP referer and agent.
  - Added ability to sort views through the command line on initial load.
  - Added additional data values to the backtrace report.
  - Added additional graph to represent the visitors metric on the HTML output.
  - Added AM_PROG_CC_C_O to configure.ac
  - Added "Android Lollipop" to the list of operating systems.
  - Added "average time served" metric to all panels.
  - Added "bandwidth" metric to all panels.
  - Added command line option to disable summary metrics on the CSV output.
  - Added numeric formatting to the HTML output to improve readability.
  - Added request method specifier to the default W3C log format.
  - Added the ability to ignore parsing and displaying given panel(s).
  - Added the ability to ignore referer sites from being counted. A good case
    scenario is to ignore own domains. i.e., owndomain.tld. This also allows
    ignoring hosts using wildcards. For instance, *.mydomain.tld or www.mydomain.*
    or www?.mydomain.tld
  - Added time/hour distribution module. e.g., 00-23.
  - Added "visitors" metrics to all panels.
  - Changed AC_PREREQ macro version so it builds on old versions of autoconf.
  - Changed GEOIP database load to GEOIP_MEMORY_CACHE for faster lookups.
  - Changed maximum number of choices to display per panel to 366 fron 300.
  - Ensure config file is read from home dir if unable to open it from
    %sysconfdir% path.
  - Fixed array overflows when exceeding MAX_* limits on command line options.
  - Fixed a SEGFAULT where sscanf could not handle special chars within the
    referer.
  - Fixed character encoding on geolocation output (ISO-8859 to UTF8).
  - Fixed issue on wild cards containing "?" at the end of the string.
  - Fixed issue where a "Nothing valid to process" error was triggered when the
    number of invalid hits was equal to the number of valid hits.
  - Fixed issue where outputting to a file left a zero-byte file in pwd.
  - Improved parsing of operating systems.
  - Refactored log parser so it allows with ease the addition of new modules.
    This also attempts to decouple the core functionality from the rendering
    functions. It also gives the flexibility to add children metrics to root
    metrics for any module. e.g., Request A was visited by IP1, IP2, IP3, etc.
  - Restyled HTML output.

Changes to GoAccess 0.8.5 - Sunday, September 14, 2014

  - Fixed SEGFAULT when parsing a malformed request that doesn't have HTTP
    status.

Changes to GoAccess 0.8.4 - Monday, September 08, 2014

  - Added --444-as-404 command line option to handle nginx non-standard status
    code 444 as 404.
  - Added --4xx-to-unique-count command line option to count client errors (4xx)
    to the unique visitors count.  Now by default it omits client errors (4xx)
    from being added to the unique visitors count as they are probably not welcomed
    visitors. 4xx errors are always counted in panels other than visitors, OS &
    browsers.
  - Added and updated operating systems, and browsers.
  - Added excluded IP hits count to the general statistics panel on all reports.
  - Added HTTP nonstandard code "444" to the status code list.
  - Fixed compile error due to missing include <sys/types.h> for type
    off_t (gcc 4.1).
  - Fixed issue when excluding IPv4/v6 ranges.
  - Removed request status field restriction. This allows parsing logs that
    contain only a valid date, IPv4/6 and host.

Changes to GoAccess 0.8.3 - Monday, July 28, 2014

  - Fixed SEGFAULT when parsing a CLF log format and using --ignore-crawlers.
  - Fixed parsing conflict between some Opera browsers and Chrome.
  - Fixed parsing of several feed readers that are Firefox/Safari-based.
  - Fixed Steam detection.
  - Added Huawei to the browser's list and removed it from the OS's list.

Changes to GoAccess 0.8.2 - Monday, July 20, 2014

  - Added --version command line option.
  - Added --ignore-crawlers command line option to ignore crawlers.
  - Added ability to parse dates containing whitespaces in between,
    e.g., "Jul 15 20:13:59" (syslog format).
  - Added a variety of browsers, game systems, feed readers, and podcasts.
  - Added missing up/down arrows to the help section.
  - Added the ability to ignore multiple IPv4/v6 and IP ranges.
  - Added the PATCH method according to RFC 5789.
  - Fixed GeoLocation percent issue for the JSON, CSV and HTML outputs.
  - Fixed memory leak when excluding one or multiple IPs.

Changes to GoAccess 0.8.1 - Monday, June 16, 2014

  - Added ability to add/remove static files by extension through the config
    file.
  - Added ability to print backtrace on segmentation fault.
  - Escaped JSON strings correctly according to [RFC4627].
  - Fixed encoding issue when extracting keyphrases for some HTTP referers.
  - Fixed issue where HTML bar graphs were not shown due to numeric locale.
  - Fixed issue with URIs containing "\r?\n" thus breaking the corresponding
    output.
  - Make sure request string is URL decoded on all outputs.

Changes to GoAccess 0.8 - Tuesday, May 20, 2014

  - Added APT-HTTP to the list of browsers.
  - Added data persistence and ability to load data from disk.
  - Added IE11 to the list of browsers.
  - Added IEMobile to the list of browsers.
  - Added multiple command line options.
  - Added Nagios check_http to the list of browsers.
  - Added parsing progress metrics - total requests / requests per second.
  - Added the ability to parse a GeoLiteCity.dat to get the city given an IPv4.
  - Changed the way the configuration file is parsed. This will parse all
    configuration options under ~/.goaccessrc or the specified config file and
    will feed getopt_long with the extracted key/value pairs. This also allows the
    ability to have comments on the config file which won't be overwritten.
  - Ensure autoconf determines the location of ncurses headers.
  - Fixed issue where geo_location_data was NULL.
  - Fixed issue where GoAccess did not run without a tty allocated to it.
  - Fixed potential memory leak on --log-file realpath().
  - Fixed Solaris build errors.
  - Implemented an on-memory hash database using Tokyo Cabinet. This
    implementation allows GoAccess not to rely on GLib's hash table if one is
    needed.
  - Implemented large file support using an on-disk B+ Tree database. This
    implementation allows GoAccess not to hold everything in memory but instead
    it uses an on-disk B+ Tree database.
  - Trimmed leading and trailing whitespaces from keyphrases module.

Changes to GoAccess 0.7.1 - Monday, February 17, 2014

  - Added --no-color command line option to turn off color output.
  - Added --real-os command line option to get real OS names, e.g.,
    "Android, Windows, Mac".
  - Added ability to log debug messages to a file.
  - Added ability to parse tab-separated log format strings.
  - Added ability to support terminals without colors.
  - Added command line option to append HTTP method to request.
  - Added command line option to append HTTP protocol to request.
  - Added long options to command-line.
  - Added missing "Win 9x 4.90" (Windows Me) user-agent.
  - Added missing Windows RT user-agent.
  - Ensure mouse click does not reset expanded module if it is the same.
  - Fixed Amazon CloudFront tab-separated log format.
  - Fixed "FreeBSD style" ncursesw built into system.
  - Fixed HTML report issue where data cell would not wrap.
  - Fixed issue when isatty() could not find a valid file descriptor.
  - Fixed SymbianOS user-agent and retrieve its version.

Changes to GoAccess 0.7 - Monday, December 15, 2013

  - Added a command line option to ignore request query strings.
  - Added additional compiler flags & fixed several warnings.
  - Added additional static file extensions.
  - Added country per IP to HOSTS module (HTML & JSON).
  - Added DEBUG mode to Makefile & -O2 to default release.
  - Added GEOLOCATION report to all outputs - includes continents/countries.
  - Added IP resolver to HTML and JSON output.
  - Added module numbers to each module header.
  - Added the ability to output JSON and CSV.
  - Added Windows NT 6.3 (Win 8.1) to the list.
  - Fixed buffer overflow issue with realpath.
  - New HTML report - HTML5 + CSS styles.
  - Properly split request line into the three request modules.

Changes to GoAccess 0.6.1 - Monday, October 07, 2013

  - Added active module indication by name.
  - Added additional crawlers to the list.
  - Added custom configuration file option.
  - Added human-readable string when unable to open log.
  - Added missing include when compiling on OSX 10.6.
  - Added optional mouse support to the main dashboard.
  - Added the ability to select active module by number (keys).
  - Added the rest of HTTP methods according to RFC2616.
  - Changed referring site sscanf format to process multiple URLs.
  - Changed the default color scheme to monochrome.
  - Fixed issue where %T was not processing floating-point numbers.
  - Fixed percentage issue for browsers and os modules.
  - Fixed SIGSEGV when reading from stdin to stdout.
  - Improved performance when expanding a module.
  - Reduced memory consumption by decreasing number of dns threads.
  - Removed ^UP/^DOWN due to a key mapping conflict.

Changes to GoAccess 0.6 - Monday, July 15, 2013

  - Added a bunch of minor fixes and changes.
  - Added and updated list of browsers and operating systems.
  - Added a predefined log format/date for the Amazon CloudFront (Download
    Distribution).
  - Added parsing/processing indicators.
  - Added the ability to independently sort each module.
  - Added the ability to search across the whole dashboard with the option to
    use regular expressions.
  - Config window now accepts [ENTER] to continue or F10.
  - Fixed issue where Opera +15 was identified as Chrome.
  - Implemented the ability to parse the time taken to serve the request, in
    microseconds and seconds.
  - Improved memory usage and better performance in general.
  - Moved away from the original pop-up UI to a new expandable dashboard
    allowing data to be processed in real-time.
  - Sanitized HTML output with html entities for special chars.
  - Updated the hosts module so it shows the reverse DNS as a sub node.

Changes to GoAccess 0.5 - Monday, June 04, 2012

  - Added ability to output a full stats report to a file.
  - Added a key shortcut to scroll top/bottom.
  - Added a new include sys/socket.h - BSD
  - Added support for IPv6
  - Added the ability to parse a custom format string.
  - Fixed google cache key-phrases.
  - Fixed issue on empty Google query strings.
  - Fixed issue on Opera agents where version was not recognized correctly.
  - Fixed other minor fixes and changes.

Changes to GoAccess 0.4.2 - Monday, January 03, 2011

  - Added UTF-8 support. Now it should handle properly wide-character/UTF-8.
    Run ./configure --enable-utf8
  - Fixed a minor bug when adding monthly totals on visitors subwin.
  - Removed -lrt since GoAccess does not link to librt. (OS X doesn't include
    librt)

Changes to GoAccess 0.4.1 - Monday, December 13, 2010

  - Added more flexibility when resizing the terminal. Should work fine with
    the standard 80x24.
  - Added the ability to pass a flag to ./configure so GeoIP can be enabled if
    needed.
  - Implemented a pipeline from stdin, so the input doesn't have to be only a
    file.

Changes to GoAccess 0.4 - Tuesday, November 30, 2010

  - Added graphs to the unique_visitors subwin.
  - Implemented bandwidth per day, and host.
  - Implemented list of agents for specific hosts.
  - Rewrote hash tables iterative code to avoid the use of GHashTableIter, this
    way it works with all GLib > 2.0.0.
  - Various bug fixes and code cleanups (mainly in the subwin modules).

Changes to GoAccess 0.3.3 - Monday, September 27, 2010

  - Changed tarball's filename.
  - Fixed a request size parsing issue. Due to malformed syntax on the HTTP
    protocol, bandwidth was reset to 0. Ex. "HEAD /" 400 20392
  - Fixed a segfault when goaccess was executed without any options but with an
    additional unknown argument.

Changes to GoAccess 0.3.2 - Thursday, September 09, 2010

  - Fixed an agent parsing issue. As a result, operating systems were not
    properly counted.

Changes to GoAccess 0.3.1 - Friday, September 03, 2010

  - Added a color scheme implementation

Changes to GoAccess 0.3 - Sunday, August 29, 2010

  - Added a counter for total requests since initial parse was implemented
  - Added a more detailed and comprehensive browser and os report
  - Added bandwidth details for requested files
  - Added percentage details on modules 2, 3, 4, 5, 10, 11
  - Code cleanups
  - Fixed a potential segmentation fault when resizing main window
  - Fixed a segmentation fault on pop-up window search if haystack was null
  - Fixed invalid entries when parsing status codes
  - Implemented a real support for LFS - Handles files larger than 2 GiB on
    32-bit systems
  - Implemented support for "vhost_combined" log format
  - Changed position of data/graphs depending on # of hits

Changes to GoAccess 0.2 - Sunday, July 25, 2010

  - Added a keyphrases report coming from Google search engine. This includes,
    raw, cache, and translation queries.
  - Fixed a memory leak when invalid entries were parsed
  - Fixed a potential buffer overflow.
  - Implemented real-time statistics (RTS). Data will be appended as the log
    file grows. Equivalent to "tail -f" on Unix systems
  - Implemented screen resize functionality
  - Simpliflied creation of the "unique visitors" hash-key.
  - Simpliflied the "process_unique_data" function
  - Various small speed increases & code cleanup

Changes to GoAccess 0.1.2 - Monday, July 12, 2010

  - Fixed a segmentation fault when parsing logs with unusual request type. Ex.
    "GET HTTP/1.1 HTTP/1.1"

Changes to GoAccess 0.1.1 - Saturday, July 10, 2010

  - Added an enhanced error handling
  - Added an extra macro on configure.ac to check against GHashTableIter.
    ./configure might not check for glib 2.16 that introduced "GHashTableIter".
  - Added Glibc LFS
  - Cleaned up code a little bit
  - Fixed a segmentation fault when displaying the help text on x86_64.
  - Fixed assignments in conditions. In case the assignment is actually intended
    put extra parenthesis around it. This will shut GCC (and others) up.
  - Fixed casts associated with "g_hash_table_iter_next".
  - Fixed comparison between signed and unsigned integer types.
  - Fixed function declarations.
  - Fixed includes.
  - Fixed two format strings. (If the error was ever triggered, it'd most
    likely lead to a segfault)

Changes to GoAccess 0.1 - Tuesday, July 06, 2010

  - Initial release 0.1<|MERGE_RESOLUTION|>--- conflicted
+++ resolved
@@ -1,5 +1,3 @@
-<<<<<<< HEAD
-=======
 Changes to GoAccess 1.3 - Friday, November 23, 2018
 
   - Added ability to store accumulated processing time into DB_GEN_STATS tcb
@@ -76,7 +74,6 @@
   - Fixed unnecessary closing span tags from template.
   - Fixed use-after-free when two color items were found on color_list.
 
->>>>>>> af874a29
 Changes to GoAccess 1.2 - Tuesday, March 07, 2017
 
   - Added a Dockerfile.
