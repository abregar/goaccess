--- conflicted
+++ resolved
@@ -1,18 +1,9 @@
-<<<<<<< HEAD
-Copyright (C) 2009-2017
-Gerardo Orellana <goaccess@prosoftcorp.com>
-
-* Version history:
-    - 1.2.1  [TBD]
-        . GoAccess 1.2.1 Released. See ChangeLog for new features/bug-fixes.
-=======
 Copyright (C) 2009-2018
 Gerardo Orellana <goaccess@prosoftcorp.com>
 
 * Version history:
     - 1.3 [Friday, November 23, 2018]
         . GoAccess 1.3 Released. See ChangeLog for new features/bug-fixes.
->>>>>>> af874a29
     - 1.2  [Tuesday, March 07, 2017]
         . GoAccess 1.2 Released. See ChangeLog for new features/bug-fixes.
     - 1.1.1  [Wednesday, November 23, 2016]
