dist: xenial
git:
  depth: 3

language: c

<<<<<<< HEAD
branches:
  only:
    - master 

=======
>>>>>>> af874a29
compiler:
  - clang
  - gcc

env:
  - CONFIGURE_OPTIONS=""
  - CONFIGURE_OPTIONS="--enable-geoip=legacy --enable-utf8"
<<<<<<< HEAD
  - CONFIGURE_OPTIONS="--enable-geoip=legacy --enable-utf8 --enable-tcb=btree --disable-bzip --disable-zlib"
  - CONFIGURE_OPTIONS="--enable-geoip=legacy --enable-utf8 --enable-tcb=memhash --disable-bzip --disable-zlib"
  - CONFIGURE_OPTIONS="--enable-tcb=memhash --disable-bzip --disable-zlib"
  - CONFIGURE_OPTIONS="--enable-tcb=btree --disable-bzip --disable-zlib"

before_install:
  - sudo apt-get update -qq
  - sudo apt-get install -qq libglib2.0-dev libncurses5-dev libgeoip-dev autoconf autotools-dev libtokyocabinet-dev gettext autopoint   

install:
  - autoreconf -fiv
  - ./configure $CONFIGURE_OPTIONS
  - make
  - sudo env "PATH=$PATH" make install

script:
  - echo "Sorry, no tests."
=======
  - CONFIGURE_OPTIONS="--enable-geoip=legacy --enable-utf8 --enable-debug"
  - CONFIGURE_OPTIONS="--enable-geoip=mmdb --enable-utf8 --with-openssl"
  - CONFIGURE_OPTIONS="--enable-geoip=legacy --enable-utf8 --with-openssl --with-getline"

addons:
  apt:
    packages:
      - libncursesw5-dev
      - libncurses5-dev
      - libgeoip-dev
      - autoconf
      - autotools-dev
      - libssl-dev
      - libmaxminddb-dev
      - gettext
      - autopoint

script:
  - autoreconf -fiv -Wall
  - ./configure CFLAGS=-Werror $CONFIGURE_OPTIONS
  - make -j
  - sudo env "PATH=$PATH" make install

after_success:
  - goaccess --version
>>>>>>> af874a29
<|MERGE_RESOLUTION|>--- conflicted
+++ resolved
@@ -4,13 +4,6 @@
 
 language: c
 
-<<<<<<< HEAD
-branches:
-  only:
-    - master 
-
-=======
->>>>>>> af874a29
 compiler:
   - clang
   - gcc
@@ -18,25 +11,6 @@
 env:
   - CONFIGURE_OPTIONS=""
   - CONFIGURE_OPTIONS="--enable-geoip=legacy --enable-utf8"
-<<<<<<< HEAD
-  - CONFIGURE_OPTIONS="--enable-geoip=legacy --enable-utf8 --enable-tcb=btree --disable-bzip --disable-zlib"
-  - CONFIGURE_OPTIONS="--enable-geoip=legacy --enable-utf8 --enable-tcb=memhash --disable-bzip --disable-zlib"
-  - CONFIGURE_OPTIONS="--enable-tcb=memhash --disable-bzip --disable-zlib"
-  - CONFIGURE_OPTIONS="--enable-tcb=btree --disable-bzip --disable-zlib"
-
-before_install:
-  - sudo apt-get update -qq
-  - sudo apt-get install -qq libglib2.0-dev libncurses5-dev libgeoip-dev autoconf autotools-dev libtokyocabinet-dev gettext autopoint   
-
-install:
-  - autoreconf -fiv
-  - ./configure $CONFIGURE_OPTIONS
-  - make
-  - sudo env "PATH=$PATH" make install
-
-script:
-  - echo "Sorry, no tests."
-=======
   - CONFIGURE_OPTIONS="--enable-geoip=legacy --enable-utf8 --enable-debug"
   - CONFIGURE_OPTIONS="--enable-geoip=mmdb --enable-utf8 --with-openssl"
   - CONFIGURE_OPTIONS="--enable-geoip=legacy --enable-utf8 --with-openssl --with-getline"
@@ -61,5 +35,4 @@
   - sudo env "PATH=$PATH" make install
 
 after_success:
-  - goaccess --version
->>>>>>> af874a29
+  - goaccess --version