######################################
# Time Format Options (required)
######################################
#
# The hour (24-hour clock) [00,23]; leading zeros are permitted but not required.
# The minute [00,59]; leading zeros are permitted but not required.
# The seconds [00,60]; leading zeros are permitted but not required.
# See `man strftime` for more details
#
# The following time format works with any of the
# Apache/NGINX's log formats below.
#
#time-format %H:%M:%S
#
# Google Cloud Storage or
# The time in microseconds since the Unix epoch.
#
#time-format %f

# Squid native log format
#
#time-format %s

######################################
# Date Format Options (required)
######################################
#
# The date-format variable followed by a space, specifies
# the log format date containing any combination of regular
# characters and special format specifiers. They all begin with a
# percentage (%) sign. See `man strftime`
#
# The following date format works with any of the
# Apache/NGINX's log formats below.
#
#date-format %d/%b/%Y
#
# AWS | Amazon CloudFront (Download Distribution)
# AWS | Elastic Load Balancing
# W3C (IIS)
#
#date-format %Y-%m-%d
#
# Google Cloud Storage or
# The time in microseconds since the Unix epoch.
#
#date-format %f

# Squid native log format
#
#date-format %s

######################################
# Log Format Options (required)
######################################
#
# The log-format variable followed by a space or \t for
# tab-delimited, specifies the log format string.
#
# NOTE: If the time/date is a timestamp in seconds or microseconds
# %x must be used instead of %d & %t to represent the date & time.

# NCSA Combined Log Format
#log-format %h %^[%d:%t %^] "%r" %s %b "%R" "%u"

# NCSA Combined Log Format with Virtual Host
#log-format %v:%^ %h %^[%d:%t %^] "%r" %s %b "%R" "%u"

# Common Log Format (CLF)
#log-format %h %^[%d:%t %^] "%r" %s %b

# Common Log Format (CLF) with Virtual Host
#log-format %v:%^ %h %^[%d:%t %^] "%r" %s %b

# W3C
#log-format %d %t %h %^ %^ %^ %^ %r %^ %s %b %^ %^ %u %R

# Squid native log format
#log-format %^ %^ %^ %v %^: %x.%^ %~%L %h %^/%s %b %m %U

# AWS | Amazon CloudFront (Download Distribution)
#log-format %d\t%t\t%^\t%b\t%h\t%m\t%^\t%r\t%s\t%R\t%u\t%^

# Google Cloud Storage
#log-format "%x","%h",%^,%^,"%m","%U","%s",%^,"%b","%D",%^,"%R","%u"

# AWS | Elastic Load Balancing
#log-format %dT%t.%^ %^ %h:%^ %^ %T %^ %^ %^ %s %^ %b "%r" "%u"

# AWSS3 | Amazon Simple Storage Service (S3)
#log-format %^[%d:%t %^] %h %^"%r" %s %^ %b %^ %L %^ "%R" "%u"

# Virtualmin Log Format with Virtual Host
#log-format %h %^ %v %^[%d:%t %^] "%r" %s %b "%R" "%u"

<<<<<<< HEAD
=======
# Kubernetes Nginx Ingress Log Format
#log-format %^ %^ [%h] %^ %^ [%d:%t %^] "%r" %s %b "%R" "%u" %^ %^ [%v] %^:%^ %^ %T %^ %^

>>>>>>> af874a29
# In addition to specifying the raw log/date/time formats, for
# simplicity, any of the following predefined log format names can be
# supplied to the log/date/time-format variables. GoAccess  can  also
# handle  one  predefined name in one variable and another predefined
# name in another variable.
#
#log-format COMBINED
#log-format VCOMBINED
#log-format COMMON
#log-format VCOMMON
#log-format W3C
#log-format SQUID
#log-format CLOUDFRONT
#log-format CLOUDSTORAGE
#log-format AWSELB
#log-format AWSS3

######################################
# UI Options
######################################

# Choose among color schemes
# 1 : Monochrome
# 2 : Green
# 3 : Monokai (if 256-colors supported)
#
#color-scheme 3

# Prompt log/date configuration window on program start.
#
config-dialog false

# Color highlight active panel.
<<<<<<< HEAD
#
hl-header true

# Specify a custom CSS file in the HTML report.
#
#html-custom-css /path/file.css

# Specify a custom JS file in the HTML report.
#
=======
#
hl-header true

# Specify a custom CSS file in the HTML report.
#
#html-custom-css /path/file.css

# Specify a custom JS file in the HTML report.
#
>>>>>>> af874a29
#html-custom-js /path/file.js

# Set default HTML preferences.
#
# NOTE: A valid JSON object is required.
# DO NOT USE A MULTILINE JSON OBJECT.
# The parser will only parse the value next to `html-prefs` (single line)
# It allows the ability to customize each panel plot. See example below.
#
#html-prefs {"theme":"bright","perPage":5,"layout":"horizontal","showTables":true,"visitors":{"plot":{"chartType":"bar"}}}

# Set HTML report page title and header.
#
#html-report-title My Awesome Web Stats

# Format JSON output using tabs and newlines.
#
json-pretty-print false

# Turn off colored output. This is the  default output on
# terminals that do not support colors.
# true  : for no color output
# false : use color-scheme
#
no-color false

# Don't write column names in the terminal output. By default, it displays
# column names for each available metric in every panel.
#
no-column-names false

# Disable summary metrics on the CSV output.
#
no-csv-summary false

# Disable progress metrics.
#
no-progress false

# Disable scrolling through panels on TAB.
#
no-tab-scroll false

# Disable progress metrics and parsing spinner.
#
#no-parsing-spinner true

# Do not show the last updated field displayed in the HTML generated report.
#
#no-html-last-updated true

# Enable mouse support on main dashboard.
#
with-mouse false

# Maximum number of items to show per panel.
# Note: Only the CSV and JSON outputs allow a maximum greater than the
# default value of 366.
#
#max-items 366

# Custom colors for the terminal output
# Tailor GoAccess to suit your own tastes.
#
# Color Syntax:
# DEFINITION space/tab colorFG#:colorBG# [[attributes,] PANEL]
#
# FG# = foreground color number [-1...255] (-1 = default terminal color)
# BG# = background color number [-1...255] (-1 = default terminal color)
#
# Optionally:
#
# It is possible to apply color attributes, such as:
# bold,underline,normal,reverse,blink.
# Multiple attributes are comma separated
#
# If desired, it is possible to apply custom colors per panel, that is, a
# metric in the REQUESTS panel can be of color A, while the same metric in the
# BROWSERS panel can be of color B.
#
# The following is a 256 color scheme (hybrid palette)
#
#color COLOR_MTRC_HITS              color110:color-1
#color COLOR_MTRC_VISITORS          color173:color-1
#color COLOR_MTRC_DATA              color221:color-1
#color COLOR_MTRC_BW                color167:color-1
#color COLOR_MTRC_AVGTS             color143:color-1
#color COLOR_MTRC_CUMTS             color247:color-1
#color COLOR_MTRC_MAXTS             color186:color-1
#color COLOR_MTRC_PROT              color109:color-1
#color COLOR_MTRC_MTHD              color139:color-1
#color COLOR_MTRC_HITS_PERC         color186:color-1
#color COLOR_MTRC_HITS_PERC_MAX     color139:color-1
#color COLOR_MTRC_HITS_PERC_MAX     color139:color-1 VISITORS
#color COLOR_MTRC_HITS_PERC_MAX     color139:color-1 OS
#color COLOR_MTRC_HITS_PERC_MAX     color139:color-1 BROWSERS
#color COLOR_MTRC_HITS_PERC_MAX     color139:color-1 VISIT_TIMES
#color COLOR_MTRC_VISITORS_PERC     color186:color-1
#color COLOR_MTRC_VISITORS_PERC_MAX color139:color-1
#color COLOR_PANEL_COLS             color243:color-1
#color COLOR_BARS                   color250:color-1
#color COLOR_ERROR                  color231:color167
#color COLOR_SELECTED               color7:color167
#color COLOR_PANEL_ACTIVE           color7:color237
#color COLOR_PANEL_HEADER           color250:color235
#color COLOR_PANEL_DESC             color242:color-1
#color COLOR_OVERALL_LBLS           color243:color-1
#color COLOR_OVERALL_VALS           color167:color-1
#color COLOR_OVERALL_PATH           color186:color-1
#color COLOR_ACTIVE_LABEL           color139:color235 bold underline
#color COLOR_BG                     color250:color-1
#color COLOR_DEFAULT                color243:color-1
#color COLOR_PROGRESS               color7:color110

######################################
# Server Options
######################################

# Specify IP address to bind server to.
#
#addr 0.0.0.0

# Run GoAccess as daemon (if --real-time-html enabled).
#
#daemonize false

# Ensure clients send the specified origin header upon the WebSocket
# handshake.
#
#origin http://example.org

# The port to which the connection is being attempted to connect.
# By default GoAccess' WebSocket server listens on port 7890
# See man page or http://gwsocket.io for details.
#
#port 7890

# Write the PID to a file when used along the daemonize option.
#
#pid-file /var/run/goaccess.pid

# Enable real-time HTML output.
#
#real-time-html true

# Path to TLS/SSL certificate.
# Note that ssl-cert and ssl-key need to be used to enable TLS/SSL.
#
#ssl-cert /path/ssl/domain.crt

# Path to TLS/SSL private key.
# Note that ssl-cert and ssl-key need to be used to enable TLS/SSL.
#
#ssl-key /path/ssl/domain.key

# URL to which the WebSocket server responds. This is the URL supplied
# to the WebSocket constructor on the client side.
#
# Optionally, it is possible to specify the WebSocket URI scheme, such as ws://
# or wss:// for unencrypted and encrypted connections.
# e.g., ws-url wss://goaccess.io
#
# If GoAccess is running behind a proxy, you could set the client side
# to connect to a different port by specifying the host followed by a
# colon and the port.
# e.g., ws-url goaccess.io:9999
#
# By default, it will attempt to connect to localhost. If GoAccess is
# running on a remote server, the host of the remote server should be
# specified here. Also, make sure it is a valid host and NOT an http
# address.
#
#ws-url goaccess.io

# Path to read named pipe (FIFO).
#
#fifo-in /tmp/wspipein.fifo

# Path to write named pipe (FIFO).
#
<<<<<<< HEAD
#fifo-in /tmp/wspipeout.fifo
=======
#fifo-out /tmp/wspipeout.fifo
>>>>>>> af874a29

######################################
# File Options
######################################

# Specify the path to the input log file. If set, it will take
# priority over -f from the command line.
#
#log-file /var/log/apache2/access.log

# Send all debug messages to the specified file.
#
#debug-file debug.log

# Specify a custom configuration file to use. If set, it will take
# priority over the global configuration file (if any).
#
#config-file <filename>

# Log invalid requests to the specified file.
#
#invalid-requests <filename>

# Do not load the global configuration file.
#
#no-global-config false

######################################
# Parse Options
######################################

# Enable a list of user-agents by host. For faster parsing, do not
# enable this flag.
#
agent-list false

#  Enable IP resolver on HTML|JSON|CSV output.
#
with-output-resolver false

# Exclude an IPv4 or IPv6 from being counted.
# Ranges can be included as well using a dash in between
# the IPs (start-end).
#
#exclude-ip 127.0.0.1
#exclude-ip 192.168.0.1-192.168.0.100
#exclude-ip ::1
#exclude-ip 0:0:0:0:0:ffff:808:804-0:0:0:0:0:ffff:808:808

# Include HTTP request method if found. This will create a
# request key containing the request method + the actual request.
#
# <yes|no> [default: yes]
#
http-method yes

# Include HTTP request protocol if found. This will create a
# request key containing the request protocol + the actual request.
#
# <yes|no> [default: yes]
#
http-protocol yes

# Write  output to stdout given one of the following files and the
# corresponding extension for the output format:
#
# /path/file.csv  - Comma-separated values (CSV)
# /path/file.json - JSON (JavaScript Object Notation)
# /path/file.html - HTML
#
# output /path/file.html

# Ignore request's query string.
# i.e.,  www.google.com/page.htm?query => www.google.com/page.htm
#
# Note: Removing the query string can greatly decrease memory
# consumption, especially on timestamped requests.
#
no-query-string false

# Disable IP resolver on terminal output.
#
no-term-resolver false

# Treat non-standard status code 444 as 404.
#
444-as-404 false

# Add 4xx client errors to the unique visitors count.
#
4xx-to-unique-count false

# Store accumulated processing time from parsing day-by-day logs.
# Only if configured with --enable-tcb=btree
#
#accumulated-time false

<<<<<<< HEAD
# Include static files that contain a query string in the static files
# panel.
# e.g., /fonts/fontawesome-webfont.woff?v=4.0.3
#
all-static-files false

# Date specificity. Possible values: `date` (default), or `hr`.
#
#date-spec hr

# Decode double-encoded values.
#
double-decode false

# Enable parsing/displaying the given panel.
#
#enable-panel VISITORS
#enable-panel REQUESTS
#enable-panel REQUESTS_STATIC
#enable-panel NOT_FOUND
#enable-panel FAILED
#enable-panel HOSTS
#enable-panel OS
#enable-panel BROWSERS
#enable-panel VISIT_TIMES
#enable-panel VIRTUAL_HOSTS
#enable-panel REFERRERS
#enable-panel REFERRING_SITES
#enable-panel KEYPHRASES
#enable-panel STATUS_CODES
#enable-panel REMOTE_USER
#enable-panel GEO_LOCATION

# Hide a referer but still count it. Wild cards are allowed. i.e., *.bing.com
#
#hide-referer *.google.com
#hide-referer bing.com

# Hour specificity. Possible values: `hr` (default), or `min` (tenth
# of a minute).
#
#hour-spec min

# Ignore crawlers from being counted.
# This will ignore robots listed under browsers.c
# Note that it will count them towards the total
# number of requests, but excluded from any of the panels.
#
ignore-crawlers false

# Parse and display crawlers only.
# This will ignore robots listed under browsers.c
# Note that it will count them towards the total
# number of requests, but excluded from any of the panels.
#
crawlers-only false

# Ignore static file requests.
# req : Only ignore request from valid requests
# panels : Ignore request from panels.
# Note that it will count them towards the total number of requests
# ignore-statics req

# Ignore parsing and displaying the given panel.
#
#ignore-panel VISITORS
#ignore-panel REQUESTS
#ignore-panel REQUESTS_STATIC
#ignore-panel NOT_FOUND
#ignore-panel FAILED
#ignore-panel HOSTS
#ignore-panel OS
#ignore-panel BROWSERS
#ignore-panel VISIT_TIMES
#ignore-panel VIRTUAL_HOSTS
ignore-panel REFERRERS
#ignore-panel REFERRING_SITES
ignore-panel KEYPHRASES
#ignore-panel STATUS_CODES
#ignore-panel REMOTE_USER
#ignore-panel GEO_LOCATION

# Ignore referers from being counted.
# This supports wild cards. For instance,
# '*' matches 0 or more characters (including spaces)
# '?' matches exactly one character
#
#ignore-referer *.domain.com
#ignore-referer ww?.domain.*

# Ignore parsing and displaying one or multiple status code(s)
#
#ignore-status 400
#ignore-status 502

# Number of lines from the access log to test against the provided
# log/date/time format. By default, the parser is set to test 10
# lines. If set to 0, the parser won't test  any  lines and will parse
# the whole access log.
#
#num-tests 10

# Parse log and exit without outputting data.
#
#process-and-exit false

# Display real OS names. e.g, Windows XP, Snow Leopard.
#
real-os true

# Sort panel on initial load.
# Sort options are separated by comma.
# Options are in the form: PANEL,METRIC,ORDER
#
# Available metrics:
#  BY_HITS     - Sort by hits
#  BY_VISITORS - Sort by unique visitors
#  BY_DATA     - Sort by data
#  BY_BW       - Sort by bandwidth
#  BY_AVGTS    - Sort by average time served
#  BY_CUMTS    - Sort by cumulative time served
#  BY_MAXTS    - Sort by maximum time served
#  BY_PROT     - Sort by http protocol
#  BY_MTHD     - Sort by http method
# Available orders:
#  ASC
#  DESC
#
#sort-panel VISITORS,BY_DATA,ASC
#sort-panel REQUESTS,BY_HITS,ASC
#sort-panel REQUESTS_STATIC,BY_HITS,ASC
#sort-panel NOT_FOUND,BY_HITS,ASC
#sort-panel FAILED,BY_HITS,ASC
#sort-panel HOSTS,BY_HITS,ASC
#sort-panel OS,BY_HITS,ASC
#sort-panel BROWSERS,BY_HITS,ASC
#sort-panel VISIT_TIMES,BY_DATA,DESC
#sort-panel VIRTUAL_HOSTS,BY_HITS,ASC
#sort-panel REFERRERS,BY_HITS,ASC
#sort-panel REFERRING_SITES,BY_HITS,ASC
#sort-panel KEYPHRASES,BY_HITS,ASC
#sort-panel STATUS_CODES,BY_HITS,ASC
#sort-panel REMOTE_USER,BY_HITS,ASC
#sort-panel GEO_LOCATION,BY_HITS,ASC

# Consider the following extensions as static files
# The actual '.' is required and extensions are case sensitive
# For a full list, uncomment the less common static extensions below.
#
static-file .css
static-file .js
static-file .jpg
static-file .png
static-file .gif
static-file .ico
static-file .jpeg
static-file .pdf
static-file .csv
static-file .mpeg
static-file .mpg
static-file .swf
static-file .woff
static-file .woff2
static-file .xls
static-file .xlsx
static-file .doc
static-file .docx
static-file .ppt
static-file .pptx
static-file .txt
static-file .zip
static-file .ogg
static-file .mp3
static-file .mp4
static-file .exe
static-file .iso
static-file .gz
static-file .rar
static-file .svg
static-file .bmp
static-file .tar
static-file .tgz
static-file .tiff
static-file .tif
static-file .ttf
static-file .flv
#static-file .less
#static-file .ac3
#static-file .avi
#static-file .bz2
#static-file .class
#static-file .cue
#static-file .dae
#static-file .dat
#static-file .dts
#static-file .ejs
#static-file .eot
#static-file .eps
#static-file .img
#static-file .jar
#static-file .map
#static-file .mid
#static-file .midi
#static-file .ogv
#static-file .webm
#static-file .mkv
#static-file .odp
#static-file .ods
#static-file .odt
#static-file .otf
#static-file .pict
#static-file .pls
#static-file .ps
#static-file .qt
#static-file .rm
#static-file .svgz
#static-file .wav
#static-file .webp
=======
# IP address anonymization
# The IP anonymization option sets the last octet of IPv4 user IP addresses and
# the last 80 bits of IPv6 addresses to zeros.
# e.g., 192.168.20.100 => 192.168.20.0
# e.g., 2a03:2880:2110:df07:face:b00c::1 => 2a03:2880:2110:df07::
#
#anonymize-ip false

# Include static files that contain a query string in the static files
# panel.
# e.g., /fonts/fontawesome-webfont.woff?v=4.0.3
#
all-static-files false
>>>>>>> af874a29

# Include an additional delimited list of browsers/crawlers/feeds etc.
# See config/browsers.list for an example or
# https://raw.githubusercontent.com/allinurl/goaccess/master/config/browsers.list
#
#browsers-file <filename>

# Date specificity. Possible values: `date` (default), or `hr`.
#
#date-spec hr

<<<<<<< HEAD
# Specify path to GeoIP database file. i.e., GeoLiteCity.dat
# .dat file needs to be downloaded from maxmind.com.
#
# For IPv4 City database:
# wget -N http://geolite.maxmind.com/download/geoip/database/GeoLiteCity.dat.gz
# gunzip GeoLiteCity.dat.gz
#
# For IPv6 City database:
# wget -N http://geolite.maxmind.com/download/geoip/database/GeoLiteCityv6-beta/GeoLiteCityv6.dat.gz
# gunzip GeoLiteCityv6.dat.gz
#
# For IPv6 Country database:
# wget -N http://geolite.maxmind.com/download/geoip/database/GeoIPv6.dat.gz
# gunzip GeoIPv6.dat.gz
#
# For GeoIP2 City database:
# wget -N http://geolite.maxmind.com/download/geoip/database/GeoLite2-City.mmdb.gz
# gunzip GeoLite2-City.mmdb.gz
#
# For GeoIP2 Country database:
# wget -N http://geolite.maxmind.com/download/geoip/database/GeoLite2-Country.mmdb.gz
# gunzip GeoLite2-Country.mmdb.gz
#
# Note: `geoip-city-data` is an alias of `geoip-database`
#
#geoip-database /usr/local/share/GeoIP/GeoLiteCity.dat
=======
# Decode double-encoded values.
#
double-decode false

# Enable parsing/displaying the given panel.
#
#enable-panel VISITORS
#enable-panel REQUESTS
#enable-panel REQUESTS_STATIC
#enable-panel NOT_FOUND
#enable-panel HOSTS
#enable-panel OS
#enable-panel BROWSERS
#enable-panel VISIT_TIMES
#enable-panel VIRTUAL_HOSTS
#enable-panel REFERRERS
#enable-panel REFERRING_SITES
#enable-panel KEYPHRASES
#enable-panel STATUS_CODES
#enable-panel REMOTE_USER
#enable-panel CACHE_STATUS
#enable-panel GEO_LOCATION
>>>>>>> af874a29

# Hide a referer but still count it. Wild cards are allowed. i.e., *.bing.com
#
#hide-referer *.google.com
#hide-referer bing.com

<<<<<<< HEAD
# GoAccess has the ability to process logs incrementally through the on-disk
# B+Tree database.
#
# It works in the following way:
# - A data set must be persisted first with --keep-db-files, then the same data
#   set can be loaded with --load-from-disk.
# - If new data is passed (piped or through a log file), it will append it to
#   the original data set.
# - To preserve the data at all times, --keep-db-files must be used.
# - If --load-from-disk is used without --keep-db-files, database files will be
#   deleted upon closing the program.

# On-disk B+ Tree
# Persist parsed data into disk. This should be set to
# the first dataset prior to use `load-from-disk`.
# Setting it to false will delete all database files
# when exiting the program.
#keep-db-files true
=======
# Hour specificity. Possible values: `hr` (default), or `min` (tenth
# of a minute).
#
#hour-spec min
>>>>>>> af874a29

# Ignore crawlers from being counted.
# This will ignore robots listed under browsers.c
# Note that it will count them towards the total
# number of requests, but excluded from any of the panels.
#
ignore-crawlers false

<<<<<<< HEAD
# On-disk B+ Tree
# Path where the on-disk database files are stored.
# The default value is the /tmp/ directory
# Note the trailing forward-slash.
#
#db-path /tmp/
=======
# Parse and display crawlers only.
# This will ignore all hosts except robots listed under browsers.c
# Note that it will count them towards the total
# number of requests, but excluded from any of the panels.
#
crawlers-only false
>>>>>>> af874a29

# Ignore static file requests.
# req : Only ignore request from valid requests
# panels : Ignore request from panels.
# Note that it will count them towards the total number of requests
# ignore-statics req

# Ignore parsing and displaying the given panel.
#
#ignore-panel VISITORS
#ignore-panel REQUESTS
#ignore-panel REQUESTS_STATIC
#ignore-panel NOT_FOUND
#ignore-panel HOSTS
#ignore-panel OS
#ignore-panel BROWSERS
#ignore-panel VISIT_TIMES
#ignore-panel VIRTUAL_HOSTS
ignore-panel REFERRERS
#ignore-panel REFERRING_SITES
ignore-panel KEYPHRASES
#ignore-panel STATUS_CODES
#ignore-panel REMOTE_USER
#ignore-panel CACHE_STATUS
#ignore-panel GEO_LOCATION

# Ignore referers from being counted.
# This supports wild cards. For instance,
# '*' matches 0 or more characters (including spaces)
# '?' matches exactly one character
#
#ignore-referer *.domain.com
#ignore-referer ww?.domain.*

# Ignore parsing and displaying one or multiple status code(s)
#
#ignore-status 400
#ignore-status 502

# Disable client IP validation. Useful if IP addresses have been
# obfuscated before being logged.
#
# no-ip-validation true

# Number of lines from the access log to test against the provided
# log/date/time format. By default, the parser is set to test 10
# lines. If set to 0, the parser won't test  any  lines and will parse
# the whole access log.
#
#num-tests 10

# Parse log and exit without outputting data.
#
#process-and-exit false

# Display real OS names. e.g, Windows XP, Snow Leopard.
#
real-os true

# Sort panel on initial load.
# Sort options are separated by comma.
# Options are in the form: PANEL,METRIC,ORDER
#
# Available metrics:
#  BY_HITS     - Sort by hits
#  BY_VISITORS - Sort by unique visitors
#  BY_DATA     - Sort by data
#  BY_BW       - Sort by bandwidth
#  BY_AVGTS    - Sort by average time served
#  BY_CUMTS    - Sort by cumulative time served
#  BY_MAXTS    - Sort by maximum time served
#  BY_PROT     - Sort by http protocol
#  BY_MTHD     - Sort by http method
# Available orders:
#  ASC
#  DESC
#
#sort-panel VISITORS,BY_DATA,ASC
#sort-panel REQUESTS,BY_HITS,ASC
#sort-panel REQUESTS_STATIC,BY_HITS,ASC
#sort-panel NOT_FOUND,BY_HITS,ASC
#sort-panel HOSTS,BY_HITS,ASC
#sort-panel OS,BY_HITS,ASC
#sort-panel BROWSERS,BY_HITS,ASC
#sort-panel VISIT_TIMES,BY_DATA,DESC
#sort-panel VIRTUAL_HOSTS,BY_HITS,ASC
#sort-panel REFERRERS,BY_HITS,ASC
#sort-panel REFERRING_SITES,BY_HITS,ASC
#sort-panel KEYPHRASES,BY_HITS,ASC
#sort-panel STATUS_CODES,BY_HITS,ASC
#sort-panel REMOTE_USER,BY_HITS,ASC
#sort-panel CACHE_STATUS,BY_HITS,ASC
#sort-panel GEO_LOCATION,BY_HITS,ASC

# Consider the following extensions as static files
# The actual '.' is required and extensions are case sensitive
# For a full list, uncomment the less common static extensions below.
#
static-file .css
static-file .js
static-file .jpg
static-file .png
static-file .gif
static-file .ico
static-file .jpeg
static-file .pdf
static-file .csv
static-file .mpeg
static-file .mpg
static-file .swf
static-file .woff
static-file .woff2
static-file .xls
static-file .xlsx
static-file .doc
static-file .docx
static-file .ppt
static-file .pptx
static-file .txt
static-file .zip
static-file .ogg
static-file .mp3
static-file .mp4
static-file .exe
static-file .iso
static-file .gz
static-file .rar
static-file .svg
static-file .bmp
static-file .tar
static-file .tgz
static-file .tiff
static-file .tif
static-file .ttf
static-file .flv
#static-file .less
#static-file .ac3
#static-file .avi
#static-file .bz2
#static-file .class
#static-file .cue
#static-file .dae
#static-file .dat
#static-file .dts
#static-file .ejs
#static-file .eot
#static-file .eps
#static-file .img
#static-file .jar
#static-file .map
#static-file .mid
#static-file .midi
#static-file .ogv
#static-file .webm
#static-file .mkv
#static-file .odp
#static-file .ods
#static-file .odt
#static-file .otf
#static-file .pict
#static-file .pls
#static-file .ps
#static-file .qt
#static-file .rm
#static-file .svgz
#static-file .wav
#static-file .webp

######################################
# GeoIP Options
# Only if configured with --enable-geoip
######################################

# Standard GeoIP database for less memory usage.
#
#std-geoip false

# Specify path to GeoIP database file. i.e., GeoLiteCity.dat
# .dat file needs to be downloaded from maxmind.com.
#
# For IPv4 City database:
# wget -N http://geolite.maxmind.com/download/geoip/database/GeoLiteCity.dat.gz
# gunzip GeoLiteCity.dat.gz
#
# For IPv6 City database:
# wget -N http://geolite.maxmind.com/download/geoip/database/GeoLiteCityv6-beta/GeoLiteCityv6.dat.gz
# gunzip GeoLiteCityv6.dat.gz
#
# For IPv6 Country database:
# wget -N http://geolite.maxmind.com/download/geoip/database/GeoIPv6.dat.gz
# gunzip GeoIPv6.dat.gz
#
# For GeoIP2 City database:
# wget -N http://geolite.maxmind.com/download/geoip/database/GeoLite2-City.mmdb.gz
# gunzip GeoLite2-City.mmdb.gz
#
# For GeoIP2 Country database:
# wget -N http://geolite.maxmind.com/download/geoip/database/GeoLite2-Country.mmdb.gz
# gunzip GeoLite2-Country.mmdb.gz
#
#geoip-database /usr/local/share/GeoIP/GeoLiteCity.dat

######################################
# Persistence Options
######################################

# On-disk B+ Tree
# Path where the on-disk database files are stored.
# The default value is the /tmp/ directory
# Note the trailing forward-slash.
#
<<<<<<< HEAD
#tune-bnum 32749

# On-disk B+ Tree
# Specifies that each page is compressed with ZLIB|BZ2 encoding.
# Disabled by default.
#
#compression zlib
=======
#db-path /tmp/
>>>>>>> af874a29
<|MERGE_RESOLUTION|>--- conflicted
+++ resolved
@@ -93,12 +93,9 @@
 # Virtualmin Log Format with Virtual Host
 #log-format %h %^ %v %^[%d:%t %^] "%r" %s %b "%R" "%u"
 
-<<<<<<< HEAD
-=======
 # Kubernetes Nginx Ingress Log Format
 #log-format %^ %^ [%h] %^ %^ [%d:%t %^] "%r" %s %b "%R" "%u" %^ %^ [%v] %^:%^ %^ %T %^ %^
 
->>>>>>> af874a29
 # In addition to specifying the raw log/date/time formats, for
 # simplicity, any of the following predefined log format names can be
 # supplied to the log/date/time-format variables. GoAccess  can  also
@@ -132,7 +129,6 @@
 config-dialog false
 
 # Color highlight active panel.
-<<<<<<< HEAD
 #
 hl-header true
 
@@ -142,17 +138,6 @@
 
 # Specify a custom JS file in the HTML report.
 #
-=======
-#
-hl-header true
-
-# Specify a custom CSS file in the HTML report.
-#
-#html-custom-css /path/file.css
-
-# Specify a custom JS file in the HTML report.
-#
->>>>>>> af874a29
 #html-custom-js /path/file.js
 
 # Set default HTML preferences.
@@ -333,11 +318,7 @@
 
 # Path to write named pipe (FIFO).
 #
-<<<<<<< HEAD
-#fifo-in /tmp/wspipeout.fifo
-=======
 #fifo-out /tmp/wspipeout.fifo
->>>>>>> af874a29
 
 ######################################
 # File Options
@@ -435,12 +416,25 @@
 #
 #accumulated-time false
 
-<<<<<<< HEAD
+# IP address anonymization
+# The IP anonymization option sets the last octet of IPv4 user IP addresses and
+# the last 80 bits of IPv6 addresses to zeros.
+# e.g., 192.168.20.100 => 192.168.20.0
+# e.g., 2a03:2880:2110:df07:face:b00c::1 => 2a03:2880:2110:df07::
+#
+#anonymize-ip false
+
 # Include static files that contain a query string in the static files
 # panel.
 # e.g., /fonts/fontawesome-webfont.woff?v=4.0.3
 #
 all-static-files false
+
+# Include an additional delimited list of browsers/crawlers/feeds etc.
+# See config/browsers.list for an example or
+# https://raw.githubusercontent.com/allinurl/goaccess/master/config/browsers.list
+#
+#browsers-file <filename>
 
 # Date specificity. Possible values: `date` (default), or `hr`.
 #
@@ -456,7 +450,6 @@
 #enable-panel REQUESTS
 #enable-panel REQUESTS_STATIC
 #enable-panel NOT_FOUND
-#enable-panel FAILED
 #enable-panel HOSTS
 #enable-panel OS
 #enable-panel BROWSERS
@@ -467,6 +460,7 @@
 #enable-panel KEYPHRASES
 #enable-panel STATUS_CODES
 #enable-panel REMOTE_USER
+#enable-panel CACHE_STATUS
 #enable-panel GEO_LOCATION
 
 # Hide a referer but still count it. Wild cards are allowed. i.e., *.bing.com
@@ -487,7 +481,7 @@
 ignore-crawlers false
 
 # Parse and display crawlers only.
-# This will ignore robots listed under browsers.c
+# This will ignore all hosts except robots listed under browsers.c
 # Note that it will count them towards the total
 # number of requests, but excluded from any of the panels.
 #
@@ -505,7 +499,6 @@
 #ignore-panel REQUESTS
 #ignore-panel REQUESTS_STATIC
 #ignore-panel NOT_FOUND
-#ignore-panel FAILED
 #ignore-panel HOSTS
 #ignore-panel OS
 #ignore-panel BROWSERS
@@ -516,6 +509,7 @@
 ignore-panel KEYPHRASES
 #ignore-panel STATUS_CODES
 #ignore-panel REMOTE_USER
+#ignore-panel CACHE_STATUS
 #ignore-panel GEO_LOCATION
 
 # Ignore referers from being counted.
@@ -530,6 +524,11 @@
 #
 #ignore-status 400
 #ignore-status 502
+
+# Disable client IP validation. Useful if IP addresses have been
+# obfuscated before being logged.
+#
+# no-ip-validation true
 
 # Number of lines from the access log to test against the provided
 # log/date/time format. By default, the parser is set to test 10
@@ -568,7 +567,6 @@
 #sort-panel REQUESTS,BY_HITS,ASC
 #sort-panel REQUESTS_STATIC,BY_HITS,ASC
 #sort-panel NOT_FOUND,BY_HITS,ASC
-#sort-panel FAILED,BY_HITS,ASC
 #sort-panel HOSTS,BY_HITS,ASC
 #sort-panel OS,BY_HITS,ASC
 #sort-panel BROWSERS,BY_HITS,ASC
@@ -579,6 +577,7 @@
 #sort-panel KEYPHRASES,BY_HITS,ASC
 #sort-panel STATUS_CODES,BY_HITS,ASC
 #sort-panel REMOTE_USER,BY_HITS,ASC
+#sort-panel CACHE_STATUS,BY_HITS,ASC
 #sort-panel GEO_LOCATION,BY_HITS,ASC
 
 # Consider the following extensions as static files
@@ -654,33 +653,16 @@
 #static-file .svgz
 #static-file .wav
 #static-file .webp
-=======
-# IP address anonymization
-# The IP anonymization option sets the last octet of IPv4 user IP addresses and
-# the last 80 bits of IPv6 addresses to zeros.
-# e.g., 192.168.20.100 => 192.168.20.0
-# e.g., 2a03:2880:2110:df07:face:b00c::1 => 2a03:2880:2110:df07::
-#
-#anonymize-ip false
-
-# Include static files that contain a query string in the static files
-# panel.
-# e.g., /fonts/fontawesome-webfont.woff?v=4.0.3
-#
-all-static-files false
->>>>>>> af874a29
-
-# Include an additional delimited list of browsers/crawlers/feeds etc.
-# See config/browsers.list for an example or
-# https://raw.githubusercontent.com/allinurl/goaccess/master/config/browsers.list
-#
-#browsers-file <filename>
-
-# Date specificity. Possible values: `date` (default), or `hr`.
-#
-#date-spec hr
-
-<<<<<<< HEAD
+
+######################################
+# GeoIP Options
+# Only if configured with --enable-geoip
+######################################
+
+# Standard GeoIP database for less memory usage.
+#
+#std-geoip false
+
 # Specify path to GeoIP database file. i.e., GeoLiteCity.dat
 # .dat file needs to be downloaded from maxmind.com.
 #
@@ -704,306 +686,15 @@
 # wget -N http://geolite.maxmind.com/download/geoip/database/GeoLite2-Country.mmdb.gz
 # gunzip GeoLite2-Country.mmdb.gz
 #
-# Note: `geoip-city-data` is an alias of `geoip-database`
-#
 #geoip-database /usr/local/share/GeoIP/GeoLiteCity.dat
-=======
-# Decode double-encoded values.
-#
-double-decode false
-
-# Enable parsing/displaying the given panel.
-#
-#enable-panel VISITORS
-#enable-panel REQUESTS
-#enable-panel REQUESTS_STATIC
-#enable-panel NOT_FOUND
-#enable-panel HOSTS
-#enable-panel OS
-#enable-panel BROWSERS
-#enable-panel VISIT_TIMES
-#enable-panel VIRTUAL_HOSTS
-#enable-panel REFERRERS
-#enable-panel REFERRING_SITES
-#enable-panel KEYPHRASES
-#enable-panel STATUS_CODES
-#enable-panel REMOTE_USER
-#enable-panel CACHE_STATUS
-#enable-panel GEO_LOCATION
->>>>>>> af874a29
-
-# Hide a referer but still count it. Wild cards are allowed. i.e., *.bing.com
-#
-#hide-referer *.google.com
-#hide-referer bing.com
-
-<<<<<<< HEAD
-# GoAccess has the ability to process logs incrementally through the on-disk
-# B+Tree database.
-#
-# It works in the following way:
-# - A data set must be persisted first with --keep-db-files, then the same data
-#   set can be loaded with --load-from-disk.
-# - If new data is passed (piped or through a log file), it will append it to
-#   the original data set.
-# - To preserve the data at all times, --keep-db-files must be used.
-# - If --load-from-disk is used without --keep-db-files, database files will be
-#   deleted upon closing the program.
-
-# On-disk B+ Tree
-# Persist parsed data into disk. This should be set to
-# the first dataset prior to use `load-from-disk`.
-# Setting it to false will delete all database files
-# when exiting the program.
-#keep-db-files true
-=======
-# Hour specificity. Possible values: `hr` (default), or `min` (tenth
-# of a minute).
-#
-#hour-spec min
->>>>>>> af874a29
-
-# Ignore crawlers from being counted.
-# This will ignore robots listed under browsers.c
-# Note that it will count them towards the total
-# number of requests, but excluded from any of the panels.
-#
-ignore-crawlers false
-
-<<<<<<< HEAD
+
+######################################
+# Persistence Options
+######################################
+
 # On-disk B+ Tree
 # Path where the on-disk database files are stored.
 # The default value is the /tmp/ directory
 # Note the trailing forward-slash.
 #
-#db-path /tmp/
-=======
-# Parse and display crawlers only.
-# This will ignore all hosts except robots listed under browsers.c
-# Note that it will count them towards the total
-# number of requests, but excluded from any of the panels.
-#
-crawlers-only false
->>>>>>> af874a29
-
-# Ignore static file requests.
-# req : Only ignore request from valid requests
-# panels : Ignore request from panels.
-# Note that it will count them towards the total number of requests
-# ignore-statics req
-
-# Ignore parsing and displaying the given panel.
-#
-#ignore-panel VISITORS
-#ignore-panel REQUESTS
-#ignore-panel REQUESTS_STATIC
-#ignore-panel NOT_FOUND
-#ignore-panel HOSTS
-#ignore-panel OS
-#ignore-panel BROWSERS
-#ignore-panel VISIT_TIMES
-#ignore-panel VIRTUAL_HOSTS
-ignore-panel REFERRERS
-#ignore-panel REFERRING_SITES
-ignore-panel KEYPHRASES
-#ignore-panel STATUS_CODES
-#ignore-panel REMOTE_USER
-#ignore-panel CACHE_STATUS
-#ignore-panel GEO_LOCATION
-
-# Ignore referers from being counted.
-# This supports wild cards. For instance,
-# '*' matches 0 or more characters (including spaces)
-# '?' matches exactly one character
-#
-#ignore-referer *.domain.com
-#ignore-referer ww?.domain.*
-
-# Ignore parsing and displaying one or multiple status code(s)
-#
-#ignore-status 400
-#ignore-status 502
-
-# Disable client IP validation. Useful if IP addresses have been
-# obfuscated before being logged.
-#
-# no-ip-validation true
-
-# Number of lines from the access log to test against the provided
-# log/date/time format. By default, the parser is set to test 10
-# lines. If set to 0, the parser won't test  any  lines and will parse
-# the whole access log.
-#
-#num-tests 10
-
-# Parse log and exit without outputting data.
-#
-#process-and-exit false
-
-# Display real OS names. e.g, Windows XP, Snow Leopard.
-#
-real-os true
-
-# Sort panel on initial load.
-# Sort options are separated by comma.
-# Options are in the form: PANEL,METRIC,ORDER
-#
-# Available metrics:
-#  BY_HITS     - Sort by hits
-#  BY_VISITORS - Sort by unique visitors
-#  BY_DATA     - Sort by data
-#  BY_BW       - Sort by bandwidth
-#  BY_AVGTS    - Sort by average time served
-#  BY_CUMTS    - Sort by cumulative time served
-#  BY_MAXTS    - Sort by maximum time served
-#  BY_PROT     - Sort by http protocol
-#  BY_MTHD     - Sort by http method
-# Available orders:
-#  ASC
-#  DESC
-#
-#sort-panel VISITORS,BY_DATA,ASC
-#sort-panel REQUESTS,BY_HITS,ASC
-#sort-panel REQUESTS_STATIC,BY_HITS,ASC
-#sort-panel NOT_FOUND,BY_HITS,ASC
-#sort-panel HOSTS,BY_HITS,ASC
-#sort-panel OS,BY_HITS,ASC
-#sort-panel BROWSERS,BY_HITS,ASC
-#sort-panel VISIT_TIMES,BY_DATA,DESC
-#sort-panel VIRTUAL_HOSTS,BY_HITS,ASC
-#sort-panel REFERRERS,BY_HITS,ASC
-#sort-panel REFERRING_SITES,BY_HITS,ASC
-#sort-panel KEYPHRASES,BY_HITS,ASC
-#sort-panel STATUS_CODES,BY_HITS,ASC
-#sort-panel REMOTE_USER,BY_HITS,ASC
-#sort-panel CACHE_STATUS,BY_HITS,ASC
-#sort-panel GEO_LOCATION,BY_HITS,ASC
-
-# Consider the following extensions as static files
-# The actual '.' is required and extensions are case sensitive
-# For a full list, uncomment the less common static extensions below.
-#
-static-file .css
-static-file .js
-static-file .jpg
-static-file .png
-static-file .gif
-static-file .ico
-static-file .jpeg
-static-file .pdf
-static-file .csv
-static-file .mpeg
-static-file .mpg
-static-file .swf
-static-file .woff
-static-file .woff2
-static-file .xls
-static-file .xlsx
-static-file .doc
-static-file .docx
-static-file .ppt
-static-file .pptx
-static-file .txt
-static-file .zip
-static-file .ogg
-static-file .mp3
-static-file .mp4
-static-file .exe
-static-file .iso
-static-file .gz
-static-file .rar
-static-file .svg
-static-file .bmp
-static-file .tar
-static-file .tgz
-static-file .tiff
-static-file .tif
-static-file .ttf
-static-file .flv
-#static-file .less
-#static-file .ac3
-#static-file .avi
-#static-file .bz2
-#static-file .class
-#static-file .cue
-#static-file .dae
-#static-file .dat
-#static-file .dts
-#static-file .ejs
-#static-file .eot
-#static-file .eps
-#static-file .img
-#static-file .jar
-#static-file .map
-#static-file .mid
-#static-file .midi
-#static-file .ogv
-#static-file .webm
-#static-file .mkv
-#static-file .odp
-#static-file .ods
-#static-file .odt
-#static-file .otf
-#static-file .pict
-#static-file .pls
-#static-file .ps
-#static-file .qt
-#static-file .rm
-#static-file .svgz
-#static-file .wav
-#static-file .webp
-
-######################################
-# GeoIP Options
-# Only if configured with --enable-geoip
-######################################
-
-# Standard GeoIP database for less memory usage.
-#
-#std-geoip false
-
-# Specify path to GeoIP database file. i.e., GeoLiteCity.dat
-# .dat file needs to be downloaded from maxmind.com.
-#
-# For IPv4 City database:
-# wget -N http://geolite.maxmind.com/download/geoip/database/GeoLiteCity.dat.gz
-# gunzip GeoLiteCity.dat.gz
-#
-# For IPv6 City database:
-# wget -N http://geolite.maxmind.com/download/geoip/database/GeoLiteCityv6-beta/GeoLiteCityv6.dat.gz
-# gunzip GeoLiteCityv6.dat.gz
-#
-# For IPv6 Country database:
-# wget -N http://geolite.maxmind.com/download/geoip/database/GeoIPv6.dat.gz
-# gunzip GeoIPv6.dat.gz
-#
-# For GeoIP2 City database:
-# wget -N http://geolite.maxmind.com/download/geoip/database/GeoLite2-City.mmdb.gz
-# gunzip GeoLite2-City.mmdb.gz
-#
-# For GeoIP2 Country database:
-# wget -N http://geolite.maxmind.com/download/geoip/database/GeoLite2-Country.mmdb.gz
-# gunzip GeoLite2-Country.mmdb.gz
-#
-#geoip-database /usr/local/share/GeoIP/GeoLiteCity.dat
-
-######################################
-# Persistence Options
-######################################
-
-# On-disk B+ Tree
-# Path where the on-disk database files are stored.
-# The default value is the /tmp/ directory
-# Note the trailing forward-slash.
-#
-<<<<<<< HEAD
-#tune-bnum 32749
-
-# On-disk B+ Tree
-# Specifies that each page is compressed with ZLIB|BZ2 encoding.
-# Disabled by default.
-#
-#compression zlib
-=======
-#db-path /tmp/
->>>>>>> af874a29
+#db-path /tmp/