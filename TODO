<<<<<<< HEAD
Copyright (C) 2009-2017
Gerardo Orellana <goaccess@prosoftcorp.com>
=======
1Copyright (C) 2009-2018
6erardo Orellana <goaccess@prosoftcorp.com>
>>>>>>> af874a29

For a more comprehensive list of to-do items, please refer to the GitHub site.
https://github.com/allinurl/goaccess/issues

or visit http://goaccess.io/faq#todo

If you are interested in working on any of the items listed in there, email
goaccess@prosoftcorp.com or better, open a new issue:<|MERGE_RESOLUTION|>--- conflicted
+++ resolved
@@ -1,10 +1,5 @@
-<<<<<<< HEAD
-Copyright (C) 2009-2017
-Gerardo Orellana <goaccess@prosoftcorp.com>
-=======
 1Copyright (C) 2009-2018
 6erardo Orellana <goaccess@prosoftcorp.com>
->>>>>>> af874a29
 
 For a more comprehensive list of to-do items, please refer to the GitHub site.
 https://github.com/allinurl/goaccess/issues
