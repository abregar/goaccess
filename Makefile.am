#AUTOMAKE_OPTIONS = foreign
bin_PROGRAMS = goaccess
AUTOMAKE_OPTIONS = subdir-objects
<<<<<<< HEAD

dist_noinst_DATA =                \
  resources/tpls.html             \
  resources/css/app.css           \
  resources/css/bootstrap.min.css \
  resources/css/fa.min.css        \
  resources/js/app.js             \
  resources/js/charts.js          \
  resources/js/d3.v3.min.js       \
  resources/js/hogan.min.js

noinst_PROGRAMS = bin2c
bin2c_SOURCES = src/bin2c.c

BUILT_SOURCES =   \
  tpls.h          \
  bootstrapcss.h  \
  facss.h         \
  appcss.h        \
  d3js.h          \
  hoganjs.h       \
  chartsjs.h      \
  appjs.h

CLEANFILES =                          \
  src/tpls.h                          \
  src/bootstrapcss.h                  \
  src/facss.h                         \
  src/appcss.h                        \
  src/d3js.h                          \
  src/hoganjs.h                       \
  src/chartsjs.h                      \
  src/appjs.h                         \
  resources/tpls.html.tmp             \
  resources/css/bootstrap.min.css.tmp \
  resources/css/fa.min.css.tmp        \
  resources/css/app.css.tmp           \
  resources/js/d3.v3.min.js.tmp       \
  resources/js/hogan.min.js.tmp       \
  resources/js/charts.js.tmp          \
  resources/js/app.js.tmp

# Tpls
tpls.h: bin2c$(EXEEXT) resources/tpls.html
if HAS_SEDTR
	cat resources/tpls.html | sed "s/^[ \t]*//" | sed "/^$$/d" | tr -d "\r\n" > resources/tpls.html.tmp
	./bin2c resources/tpls.html.tmp src/tpls.h tpls
else
	./bin2c resources/tpls.html src/tpls.h tpls
endif
# Bootstrap
bootstrapcss.h: bin2c$(EXEEXT) resources/css/bootstrap.min.css
if HAS_SEDTR
	cat resources/css/bootstrap.min.css | sed "s/^[ \t]*//" | sed "/^$$/d" | tr -d "\r\n" > resources/css/bootstrap.min.css.tmp
	./bin2c resources/css/bootstrap.min.css.tmp src/bootstrapcss.h bootstrap_css
else
	./bin2c resources/css/bootstrap.min.css src/bootstrapcss.h bootstrap_css
endif
# Font Awesome
facss.h: bin2c$(EXEEXT) resources/css/fa.min.css
if HAS_SEDTR
	cat resources/css/fa.min.css | sed "s/^[ \t]*//" | sed "/^$$/d" | tr -d "\r\n" > resources/css/fa.min.css.tmp
	./bin2c resources/css/fa.min.css.tmp src/facss.h fa_css
else
	./bin2c resources/css/fa.min.css src/facss.h fa_css
endif
# App.css
appcss.h: bin2c$(EXEEXT) resources/css/app.css
if HAS_SEDTR
	cat resources/css/app.css | sed "s/^[ \t]*//" | sed "/^$$/d" | tr -d "\r\n" > resources/css/app.css.tmp
	./bin2c resources/css/app.css.tmp src/appcss.h app_css
else
	./bin2c resources/css/app.css src/appcss.h app_css
endif
# D3.js
d3js.h: bin2c$(EXEEXT) resources/js/d3.v3.min.js
if HAS_SEDTR
	cat resources/js/d3.v3.min.js | sed "s/^[ \t]*//" | sed "/^$$/d" | tr -d "\r\n" > resources/js/d3.v3.min.js.tmp
	./bin2c resources/js/d3.v3.min.js.tmp src/d3js.h d3_js
else
	./bin2c resources/js/d3.v3.min.js src/d3js.h d3_js
endif
# Hogan.js
hoganjs.h: bin2c$(EXEEXT) resources/js/hogan.min.js
if HAS_SEDTR
	cat resources/js/hogan.min.js | sed "s/^[ \t]*//" | sed "/^$$/d" | tr -d "\r\n" > resources/js/hogan.min.js.tmp
	./bin2c resources/js/hogan.min.js.tmp src/hoganjs.h hogan_js
else
	./bin2c resources/js/hogan.min.js src/hoganjs.h hogan_js
endif
# Charts.js
chartsjs.h: bin2c$(EXEEXT) resources/js/charts.js
if HAS_SEDTR
	cat resources/js/charts.js | sed -E "s@(,|;)[ \t]*?//..*@\1@g" | sed -E "s@^[ \t]*//..*@@g" | sed "s/^[ \t]*//" | sed "/^$$/d" | tr -d "\r\n" > resources/js/charts.js.tmp
	./bin2c resources/js/charts.js.tmp src/chartsjs.h charts_js
else
	./bin2c resources/js/charts.js src/chartsjs.h charts_js
endif
# App.js
appjs.h: bin2c$(EXEEXT) resources/js/app.js
if HAS_SEDTR
	cat resources/js/app.js | sed -E "s@(,|;)[ \t]*?//..*@\1@g" | sed -E "s@^[ \t]*//..*@@g" | sed "s/^[ \t]*//" | sed "/^$$/d" | tr -d "\r\n" > resources/js/app.js.tmp
	./bin2c resources/js/app.js.tmp src/appjs.h app_js
else
	./bin2c resources/js/app.js src/appjs.h app_js
endif
=======
>>>>>>> af874a29

dist_noinst_DATA =                \
  resources/tpls.html             \
  resources/css/app.css           \
  resources/css/bootstrap.min.css \
  resources/css/fa.min.css        \
  resources/js/app.js             \
  resources/js/charts.js          \
  resources/js/d3.v3.min.js       \
  resources/js/hogan.min.js

noinst_PROGRAMS = bin2c
bin2c_SOURCES = src/bin2c.c

BUILT_SOURCES =   \
  src/tpls.h          \
  src/bootstrapcss.h  \
  src/facss.h         \
  src/appcss.h        \
  src/d3js.h          \
  src/hoganjs.h       \
  src/chartsjs.h      \
  src/appjs.h

CLEANFILES =                          \
  src/tpls.h                          \
  src/bootstrapcss.h                  \
  src/facss.h                         \
  src/appcss.h                        \
  src/d3js.h                          \
  src/hoganjs.h                       \
  src/chartsjs.h                      \
  src/appjs.h                         \
  resources/tpls.html.tmp             \
  resources/css/bootstrap.min.css.tmp \
  resources/css/fa.min.css.tmp        \
  resources/css/app.css.tmp           \
  resources/js/d3.v3.min.js.tmp       \
  resources/js/hogan.min.js.tmp       \
  resources/js/charts.js.tmp          \
  resources/js/app.js.tmp

# Tpls
src/tpls.h: bin2c$(EXEEXT) $(srcdir)/resources/tpls.html
if HAS_SEDTR
	cat $(srcdir)/resources/tpls.html | sed "s/^[[:space:]]*//" | sed "/^$$/d" | tr -d "\r\n" > resources/tpls.html.tmp
	./bin2c resources/tpls.html.tmp src/tpls.h tpls
else
	./bin2c $(srcdir)/resources/tpls.html src/tpls.h tpls
endif
# Bootstrap
src/bootstrapcss.h: bin2c$(EXEEXT) $(srcdir)/resources/css/bootstrap.min.css
if HAS_SEDTR
	cat $(srcdir)/resources/css/bootstrap.min.css | sed "s/^[[:space:]]*//" | sed "/^$$/d" | tr -d "\r\n" > $(srcdir)/resources/css/bootstrap.min.css.tmp
	./bin2c $(srcdir)/resources/css/bootstrap.min.css.tmp src/bootstrapcss.h bootstrap_css
else
	./bin2c $(srcdir)/resources/css/bootstrap.min.css src/bootstrapcss.h bootstrap_css
endif
# Font Awesome
src/facss.h: bin2c$(EXEEXT) $(srcdir)/resources/css/fa.min.css
if HAS_SEDTR
	cat $(srcdir)/resources/css/fa.min.css | sed "s/^[[:space:]]*//" | sed "/^$$/d" | tr -d "\r\n" > $(srcdir)/resources/css/fa.min.css.tmp
	./bin2c $(srcdir)/resources/css/fa.min.css.tmp src/facss.h fa_css
else
	./bin2c $(srcdir)/resources/css/fa.min.css src/facss.h fa_css
endif
# App.css
src/appcss.h: bin2c$(EXEEXT) $(srcdir)/resources/css/app.css
if HAS_SEDTR
	cat $(srcdir)/resources/css/app.css | sed "s/^[[:space:]]*//" | sed "/^$$/d" | tr -d "\r\n" > $(srcdir)/resources/css/app.css.tmp
	./bin2c $(srcdir)/resources/css/app.css.tmp src/appcss.h app_css
else
	./bin2c $(srcdir)/resources/css/app.css src/appcss.h app_css
endif
# D3.js
src/d3js.h: bin2c$(EXEEXT) $(srcdir)/resources/js/d3.v3.min.js
if HAS_SEDTR
	cat $(srcdir)/resources/js/d3.v3.min.js | sed "s/^[[:space:]]*//" | sed "/^$$/d" | tr -d "\r\n" > $(srcdir)/resources/js/d3.v3.min.js.tmp
	./bin2c $(srcdir)/resources/js/d3.v3.min.js.tmp src/d3js.h d3_js
else
	./bin2c $(srcdir)/resources/js/d3.v3.min.js src/d3js.h d3_js
endif
# Hogan.js
src/hoganjs.h: bin2c$(EXEEXT) $(srcdir)/resources/js/hogan.min.js
if HAS_SEDTR
	cat $(srcdir)/resources/js/hogan.min.js | sed "s/^[[:space:]]*//" | sed "/^$$/d" | tr -d "\r\n" > $(srcdir)/resources/js/hogan.min.js.tmp
	./bin2c $(srcdir)/resources/js/hogan.min.js.tmp src/hoganjs.h hogan_js
else
	./bin2c $(srcdir)/resources/js/hogan.min.js src/hoganjs.h hogan_js
endif
# Charts.js
src/chartsjs.h: bin2c$(EXEEXT) $(srcdir)/resources/js/charts.js
if HAS_SEDTR
	cat $(srcdir)/resources/js/charts.js | sed -E "s@(,|;)[[:space:]]*//..*@\1@g" | sed -E "s@^[[:space:]]*//..*@@g" | sed "s/^[[:space:]]*//" | sed "/^$$/d" | tr -d "\r\n" > $(srcdir)/resources/js/charts.js.tmp
	./bin2c $(srcdir)/resources/js/charts.js.tmp src/chartsjs.h charts_js
else
	./bin2c $(srcdir)/resources/js/charts.js src/chartsjs.h charts_js
endif
# App.js
src/appjs.h: bin2c$(EXEEXT) $(srcdir)/resources/js/app.js
if HAS_SEDTR
	cat $(srcdir)/resources/js/app.js | sed -E "s@(,|;)[[:space:]]*//..*@\1@g" | sed -E "s@^[[:space:]]*//..*@@g" | sed "s/^[[:space:]]*//" | sed "/^$$/d" | tr -d "\r\n" > $(srcdir)/resources/js/app.js.tmp
	./bin2c $(srcdir)/resources/js/app.js.tmp src/appjs.h app_js
else
	./bin2c $(srcdir)/resources/js/app.js src/appjs.h app_js
endif

confdir = $(sysconfdir)/goaccess
dist_conf_DATA = config/goaccess.conf
dist_conf_DATA += config/browsers.list

goaccess_SOURCES = \
   src/base64.c        \
   src/base64.h        \
   src/browsers.c      \
   src/browsers.h      \
   src/color.c         \
   src/color.h         \
   src/commons.c       \
   src/commons.h       \
   src/csv.c           \
   src/csv.h           \
   src/error.c         \
   src/error.h         \
   src/gdashboard.c    \
   src/gdashboard.h    \
   src/gdns.c          \
   src/gdns.h          \
   src/gholder.c       \
   src/gholder.h       \
<<<<<<< HEAD
=======
   src/gkhash.c        \
   src/gkhash.h        \
>>>>>>> af874a29
   src/gmenu.c         \
   src/gmenu.h         \
   src/goaccess.c      \
   src/goaccess.h      \
   src/gslist.c        \
   src/gslist.h        \
   src/gstorage.c      \
   src/gstorage.h      \
   src/gwsocket.c      \
   src/gwsocket.h      \
   src/json.c          \
   src/json.h          \
<<<<<<< HEAD
=======
   src/khash.h         \
>>>>>>> af874a29
   src/labels.h        \
   src/opesys.c        \
   src/opesys.h        \
   src/options.c       \
   src/options.h       \
   src/output.c        \
   src/output.h        \
   src/parser.c        \
   src/parser.h        \
   src/settings.c      \
   src/settings.h      \
   src/sha1.c          \
   src/sha1.h          \
   src/sort.c          \
   src/sort.h          \
<<<<<<< HEAD
=======
   src/tpl.c           \
   src/tpl.h           \
>>>>>>> af874a29
   src/ui.c            \
   src/ui.h            \
   src/util.c          \
   src/util.h          \
   src/websocket.c     \
   src/websocket.h     \
   src/xmalloc.c       \
   src/xmalloc.h

<<<<<<< HEAD
if TCB
goaccess_SOURCES += \
   src/tcabdb.c     \
   src/tcabdb.h     \
   src/tcbtdb.c     \
   src/tcbtdb.h
else
goaccess_SOURCES += \
   src/khash.h      \
   src/gkhash.c     \
   src/gkhash.h
endif

if GEOIP_LEGACY
goaccess_SOURCES +=  \
   src/geoip1.c \
   src/geoip1.h
endif

if GEOIP_MMDB
goaccess_SOURCES +=  \
   src/geoip2.c \
=======
if GEOIP_LEGACY
goaccess_SOURCES +=  \
  src/geoip1.c       \
  src/geoip1.h
endif

if GEOIP_MMDB
goaccess_SOURCES +=  \
   src/geoip2.c      \
>>>>>>> af874a29
   src/geoip1.h
endif

if DEBUG
AM_CFLAGS = -DDEBUG -O0 -g -DSYSCONFDIR=\"$(sysconfdir)\"
else
AM_CFLAGS = -O2 -DSYSCONFDIR=\"$(sysconfdir)\"
endif

if WITH_RDYNAMIC
AM_LDFLAGS = -rdynamic
endif

<<<<<<< HEAD
AM_CFLAGS += -Wno-long-long -Wall -W -Wnested-externs -Wformat=2
AM_CFLAGS += -Wmissing-prototypes -Wstrict-prototypes -Wmissing-declarations
AM_CFLAGS += -Wwrite-strings -Wshadow -Wpointer-arith -Wsign-compare
AM_CFLAGS += -Wbad-function-cast -Winline -Wcast-align -Wextra
AM_CFLAGS += -Wdeclaration-after-statement -Wno-missing-field-initializers

dist_man_MANS = goaccess.1

SUBDIRS = po

ACLOCAL_AMFLAGS = -I m4

DEFS = -DLOCALEDIR=\"$(localedir)\" @DEFS@

=======
AM_CFLAGS += -Wall -Wextra -Wnested-externs -Wformat=2
AM_CFLAGS += -Wmissing-prototypes -Wstrict-prototypes -Wmissing-declarations
AM_CFLAGS += -Wwrite-strings -Wshadow -Wpointer-arith -Wsign-compare
AM_CFLAGS += -Wbad-function-cast -Wcast-align
AM_CFLAGS += -Wdeclaration-after-statement -Wshadow -Wold-style-definition

dist_man_MANS = goaccess.1

SUBDIRS = po

ACLOCAL_AMFLAGS = -I m4

DEFS = -DLOCALEDIR=\"$(localedir)\" @DEFS@

>>>>>>> af874a29
EXTRA_DIST = config.rpath<|MERGE_RESOLUTION|>--- conflicted
+++ resolved
@@ -1,115 +1,6 @@
 #AUTOMAKE_OPTIONS = foreign
 bin_PROGRAMS = goaccess
 AUTOMAKE_OPTIONS = subdir-objects
-<<<<<<< HEAD
-
-dist_noinst_DATA =                \
-  resources/tpls.html             \
-  resources/css/app.css           \
-  resources/css/bootstrap.min.css \
-  resources/css/fa.min.css        \
-  resources/js/app.js             \
-  resources/js/charts.js          \
-  resources/js/d3.v3.min.js       \
-  resources/js/hogan.min.js
-
-noinst_PROGRAMS = bin2c
-bin2c_SOURCES = src/bin2c.c
-
-BUILT_SOURCES =   \
-  tpls.h          \
-  bootstrapcss.h  \
-  facss.h         \
-  appcss.h        \
-  d3js.h          \
-  hoganjs.h       \
-  chartsjs.h      \
-  appjs.h
-
-CLEANFILES =                          \
-  src/tpls.h                          \
-  src/bootstrapcss.h                  \
-  src/facss.h                         \
-  src/appcss.h                        \
-  src/d3js.h                          \
-  src/hoganjs.h                       \
-  src/chartsjs.h                      \
-  src/appjs.h                         \
-  resources/tpls.html.tmp             \
-  resources/css/bootstrap.min.css.tmp \
-  resources/css/fa.min.css.tmp        \
-  resources/css/app.css.tmp           \
-  resources/js/d3.v3.min.js.tmp       \
-  resources/js/hogan.min.js.tmp       \
-  resources/js/charts.js.tmp          \
-  resources/js/app.js.tmp
-
-# Tpls
-tpls.h: bin2c$(EXEEXT) resources/tpls.html
-if HAS_SEDTR
-	cat resources/tpls.html | sed "s/^[ \t]*//" | sed "/^$$/d" | tr -d "\r\n" > resources/tpls.html.tmp
-	./bin2c resources/tpls.html.tmp src/tpls.h tpls
-else
-	./bin2c resources/tpls.html src/tpls.h tpls
-endif
-# Bootstrap
-bootstrapcss.h: bin2c$(EXEEXT) resources/css/bootstrap.min.css
-if HAS_SEDTR
-	cat resources/css/bootstrap.min.css | sed "s/^[ \t]*//" | sed "/^$$/d" | tr -d "\r\n" > resources/css/bootstrap.min.css.tmp
-	./bin2c resources/css/bootstrap.min.css.tmp src/bootstrapcss.h bootstrap_css
-else
-	./bin2c resources/css/bootstrap.min.css src/bootstrapcss.h bootstrap_css
-endif
-# Font Awesome
-facss.h: bin2c$(EXEEXT) resources/css/fa.min.css
-if HAS_SEDTR
-	cat resources/css/fa.min.css | sed "s/^[ \t]*//" | sed "/^$$/d" | tr -d "\r\n" > resources/css/fa.min.css.tmp
-	./bin2c resources/css/fa.min.css.tmp src/facss.h fa_css
-else
-	./bin2c resources/css/fa.min.css src/facss.h fa_css
-endif
-# App.css
-appcss.h: bin2c$(EXEEXT) resources/css/app.css
-if HAS_SEDTR
-	cat resources/css/app.css | sed "s/^[ \t]*//" | sed "/^$$/d" | tr -d "\r\n" > resources/css/app.css.tmp
-	./bin2c resources/css/app.css.tmp src/appcss.h app_css
-else
-	./bin2c resources/css/app.css src/appcss.h app_css
-endif
-# D3.js
-d3js.h: bin2c$(EXEEXT) resources/js/d3.v3.min.js
-if HAS_SEDTR
-	cat resources/js/d3.v3.min.js | sed "s/^[ \t]*//" | sed "/^$$/d" | tr -d "\r\n" > resources/js/d3.v3.min.js.tmp
-	./bin2c resources/js/d3.v3.min.js.tmp src/d3js.h d3_js
-else
-	./bin2c resources/js/d3.v3.min.js src/d3js.h d3_js
-endif
-# Hogan.js
-hoganjs.h: bin2c$(EXEEXT) resources/js/hogan.min.js
-if HAS_SEDTR
-	cat resources/js/hogan.min.js | sed "s/^[ \t]*//" | sed "/^$$/d" | tr -d "\r\n" > resources/js/hogan.min.js.tmp
-	./bin2c resources/js/hogan.min.js.tmp src/hoganjs.h hogan_js
-else
-	./bin2c resources/js/hogan.min.js src/hoganjs.h hogan_js
-endif
-# Charts.js
-chartsjs.h: bin2c$(EXEEXT) resources/js/charts.js
-if HAS_SEDTR
-	cat resources/js/charts.js | sed -E "s@(,|;)[ \t]*?//..*@\1@g" | sed -E "s@^[ \t]*//..*@@g" | sed "s/^[ \t]*//" | sed "/^$$/d" | tr -d "\r\n" > resources/js/charts.js.tmp
-	./bin2c resources/js/charts.js.tmp src/chartsjs.h charts_js
-else
-	./bin2c resources/js/charts.js src/chartsjs.h charts_js
-endif
-# App.js
-appjs.h: bin2c$(EXEEXT) resources/js/app.js
-if HAS_SEDTR
-	cat resources/js/app.js | sed -E "s@(,|;)[ \t]*?//..*@\1@g" | sed -E "s@^[ \t]*//..*@@g" | sed "s/^[ \t]*//" | sed "/^$$/d" | tr -d "\r\n" > resources/js/app.js.tmp
-	./bin2c resources/js/app.js.tmp src/appjs.h app_js
-else
-	./bin2c resources/js/app.js src/appjs.h app_js
-endif
-=======
->>>>>>> af874a29
 
 dist_noinst_DATA =                \
   resources/tpls.html             \
@@ -240,11 +131,8 @@
    src/gdns.h          \
    src/gholder.c       \
    src/gholder.h       \
-<<<<<<< HEAD
-=======
    src/gkhash.c        \
    src/gkhash.h        \
->>>>>>> af874a29
    src/gmenu.c         \
    src/gmenu.h         \
    src/goaccess.c      \
@@ -257,10 +145,7 @@
    src/gwsocket.h      \
    src/json.c          \
    src/json.h          \
-<<<<<<< HEAD
-=======
    src/khash.h         \
->>>>>>> af874a29
    src/labels.h        \
    src/opesys.c        \
    src/opesys.h        \
@@ -276,11 +161,8 @@
    src/sha1.h          \
    src/sort.c          \
    src/sort.h          \
-<<<<<<< HEAD
-=======
    src/tpl.c           \
    src/tpl.h           \
->>>>>>> af874a29
    src/ui.c            \
    src/ui.h            \
    src/util.c          \
@@ -290,30 +172,6 @@
    src/xmalloc.c       \
    src/xmalloc.h
 
-<<<<<<< HEAD
-if TCB
-goaccess_SOURCES += \
-   src/tcabdb.c     \
-   src/tcabdb.h     \
-   src/tcbtdb.c     \
-   src/tcbtdb.h
-else
-goaccess_SOURCES += \
-   src/khash.h      \
-   src/gkhash.c     \
-   src/gkhash.h
-endif
-
-if GEOIP_LEGACY
-goaccess_SOURCES +=  \
-   src/geoip1.c \
-   src/geoip1.h
-endif
-
-if GEOIP_MMDB
-goaccess_SOURCES +=  \
-   src/geoip2.c \
-=======
 if GEOIP_LEGACY
 goaccess_SOURCES +=  \
   src/geoip1.c       \
@@ -323,7 +181,6 @@
 if GEOIP_MMDB
 goaccess_SOURCES +=  \
    src/geoip2.c      \
->>>>>>> af874a29
    src/geoip1.h
 endif
 
@@ -337,22 +194,6 @@
 AM_LDFLAGS = -rdynamic
 endif
 
-<<<<<<< HEAD
-AM_CFLAGS += -Wno-long-long -Wall -W -Wnested-externs -Wformat=2
-AM_CFLAGS += -Wmissing-prototypes -Wstrict-prototypes -Wmissing-declarations
-AM_CFLAGS += -Wwrite-strings -Wshadow -Wpointer-arith -Wsign-compare
-AM_CFLAGS += -Wbad-function-cast -Winline -Wcast-align -Wextra
-AM_CFLAGS += -Wdeclaration-after-statement -Wno-missing-field-initializers
-
-dist_man_MANS = goaccess.1
-
-SUBDIRS = po
-
-ACLOCAL_AMFLAGS = -I m4
-
-DEFS = -DLOCALEDIR=\"$(localedir)\" @DEFS@
-
-=======
 AM_CFLAGS += -Wall -Wextra -Wnested-externs -Wformat=2
 AM_CFLAGS += -Wmissing-prototypes -Wstrict-prototypes -Wmissing-declarations
 AM_CFLAGS += -Wwrite-strings -Wshadow -Wpointer-arith -Wsign-compare
@@ -367,5 +208,4 @@
 
 DEFS = -DLOCALEDIR=\"$(localedir)\" @DEFS@
 
->>>>>>> af874a29
 EXTRA_DIST = config.rpath